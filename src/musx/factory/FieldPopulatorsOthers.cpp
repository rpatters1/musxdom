/*
 * Copyright (C) 2025, Robert Patterson
 *
 * Permission is hereby granted, free of charge, to any person obtaining a copy
 * of this software and associated documentation files (the "Software"), to deal
 * in the Software without restriction, including without limitation the rights
 * to use, copy, modify, merge, publish, distribute, sublicense, and/or sell
 * copies of the Software, and to permit persons to whom the Software is
 * furnished to do so, subject to the following conditions:
 *
 * The above copyright notice and this permission notice shall be included in
 * all copies or substantial portions of the Software.
 *
 * THE SOFTWARE IS PROVIDED "AS IS", WITHOUT WARRANTY OF ANY KIND, EXPRESS OR
 * IMPLIED, INCLUDING BUT NOT LIMITED TO THE WARRANTIES OF MERCHANTABILITY,
 * FITNESS FOR A PARTICULAR PURPOSE AND NONINFRINGEMENT. IN NO EVENT SHALL THE
 * AUTHORS OR COPYRIGHT HOLDERS BE LIABLE FOR ANY CLAIM, DAMAGES OR OTHER
 * LIABILITY, WHETHER IN AN ACTION OF CONTRACT, TORT OR OTHERWISE, ARISING FROM,
 * OUT OF OR IN CONNECTION WITH THE SOFTWARE OR THE USE OR OTHER DEALINGS IN
 * THE SOFTWARE.
 */
#include "musx/musx.h"

#ifndef DOXYGEN_SHOULD_IGNORE_THIS

namespace musx {
namespace factory {

using namespace ::musx::xml;
using namespace ::musx::dom::others;

extern template const XmlEnumMappingElement<ShowClefMode> XmlEnumMapping<ShowClefMode>::mapping;

// Field populators are maintained to populate in the order that nodes are observed to occur in EnigmaXml.
// The goal is that this may facilitate serialization in the future.

MUSX_XML_ENUM_MAPPING(ArticulationDef::AutoVerticalMode, {
    // {"alwaysNoteheadSide", ArticulationDef::AutoVerticalMode::AlwaysNoteheadSide}, // Default value, may not appear in XML.
    {"autoNoteStem", ArticulationDef::AutoVerticalMode::AutoNoteStem},
    {"stemSide", ArticulationDef::AutoVerticalMode::StemSide},
    {"alwaysOnStem", ArticulationDef::AutoVerticalMode::AlwaysOnStem},
    {"aboveEntry", ArticulationDef::AutoVerticalMode::AboveEntry},
    {"belowEntry", ArticulationDef::AutoVerticalMode::BelowEntry},
});

MUSX_XML_ENUM_MAPPING(ArticulationDef::CopyMode, {
    // {"none", ArticulationDef::CopyMode::None}, // Default value, may not appear in XML.
    {"both", ArticulationDef::CopyMode::Vertical},
    {"horizontal", ArticulationDef::CopyMode::Horizontal},
});

MUSX_XML_ENUM_MAPPING(ArticulationDef::SlurInteractionMode, {
    // {"ignore", ArticulationDef::SlurInteractionMode::Ignore}, // Default value, may not appear in XML.
    {"insideSlur", ArticulationDef::SlurInteractionMode::InsideSlur},
    {"avoidSlur", ArticulationDef::SlurInteractionMode::AvoidSlur},
});

MUSX_XML_ENUM_MAPPING(FontDefinition::CharacterSetBank, {
    {"Mac", FontDefinition::CharacterSetBank::MacOS},
    {"Win", FontDefinition::CharacterSetBank::Windows},
});

MUSX_XML_ENUM_MAPPING(musx::dom::others::ChordSuffixElement::Prefix, {
    // {"none", ChordSuffixElement::Prefix::None}, // Default value, may not appear in XML.
    {"minus", ChordSuffixElement::Prefix::Minus},
    {"plus", ChordSuffixElement::Prefix::Plus},
    {"sharp", ChordSuffixElement::Prefix::Sharp},
    {"flat", ChordSuffixElement::Prefix::Flat},
});

MUSX_XML_ENUM_MAPPING(MeasureNumberRegion::AlignJustify, {
    //{"left", MeasureNumberRegion::AlignJustify::Left}, this is the default and is not known to occur in the xml
    {"center", MeasureNumberRegion::AlignJustify::Center},
    {"right", MeasureNumberRegion::AlignJustify::Right},
});

MUSX_XML_ENUM_MAPPING(MeasureNumberRegion::TimePrecision, {
    //{"wholeSeconds", MeasureNumberRegion::TimePrecision::WholeSeconds}, this is the default and is not known to occur in the xml
    {"tenths", MeasureNumberRegion::TimePrecision::Tenths},
    {"hundredths", MeasureNumberRegion::TimePrecision::Hundredths},
    {"thousandths", MeasureNumberRegion::TimePrecision::Thousandths},
});

MUSX_XML_ENUM_MAPPING(Measure::PositioningType, {
    // {"manual", Measure::PositioningType::Manual}, // This is the default and is not known to occur in the XML.
    {"timesig", Measure::PositioningType::TimeSignature},
    {"beatchart", Measure::PositioningType::BeatChart},
    {"timesigPlusPos", Measure::PositioningType::TimeSigPlusPositioning},
    {"beatchartPlusPos", Measure::PositioningType::BeatChartPlusPositioning},
});

MUSX_XML_ENUM_MAPPING(Measure::BarlineType, {
    // {"none", Measure::BarlineType::None}, // This is the default and is not known to occur in the XML.
    {"default", Measure::BarlineType::OptionsDefault},
    {"normal", Measure::BarlineType::Normal},
    {"double", Measure::BarlineType::Double},
    {"final", Measure::BarlineType::Final},
    {"solid", Measure::BarlineType::Solid},
    {"dash", Measure::BarlineType::Dashed},
    {"partial", Measure::BarlineType::Tick},
    {"custom", Measure::BarlineType::Custom},
});

MUSX_XML_ENUM_MAPPING(Measure::ShowKeySigMode, {
    // {"ifNeeded", Measure::ShowKeySigMode::IfNeeded}, // This is the default and is not known to occur in the XML.
    {"deltaKey", Measure::ShowKeySigMode::Always},
    {"ignoreKey", Measure::ShowKeySigMode::Never},
});

MUSX_XML_ENUM_MAPPING(Measure::ShowTimeSigMode, {
    // {"ifNeeded", Measure::ShowTimeSigMode::IfNeeded}, // This is the default and is not known to occur in the XML.
    {"deltaTime", Measure::ShowTimeSigMode::Always},
    {"ignoreTime", Measure::ShowTimeSigMode::Never},
});

MUSX_XML_ENUM_MAPPING(PageTextAssign::HorizontalAlignment, {
    // {"left", PageTextAssign::HorizontalAlignment::Left}, // This is the default and is not known to occur in the XML.
    {"center", PageTextAssign::HorizontalAlignment::Center},
    {"right", PageTextAssign::HorizontalAlignment::Right},
});

MUSX_XML_ENUM_MAPPING(PageTextAssign::VerticalAlignment, {
    // {"top", PageTextAssign::VerticalAlignment::Top}, // This is the default and is not known to occur in the XML.
    {"center", PageTextAssign::VerticalAlignment::Center},
    {"bottom", PageTextAssign::VerticalAlignment::Bottom},
});

MUSX_XML_ENUM_MAPPING(ShapeDef::InstructionType, {
    // {"undocumented", ShapeDef::InstructionType::Undocumented}, // Default value does not appear in the xml
    {"bracket", ShapeDef::InstructionType::Bracket},
    {"cloneChar", ShapeDef::InstructionType::CloneChar},
    {"closePath", ShapeDef::InstructionType::ClosePath},
    {"curveTo", ShapeDef::InstructionType::CurveTo},
    {"drawChar", ShapeDef::InstructionType::DrawChar},
    {"ellipse", ShapeDef::InstructionType::Ellipse},
    {"endGroup", ShapeDef::InstructionType::EndGroup},
    {"extGraphic", ShapeDef::InstructionType::ExternalGraphic},
    {"fillAlt", ShapeDef::InstructionType::FillAlt},
    {"fillSolid", ShapeDef::InstructionType::FillSolid},
    {"goToOrigin", ShapeDef::InstructionType::GoToOrigin},
    {"goToStart", ShapeDef::InstructionType::GoToStart},
    {"lineWidth", ShapeDef::InstructionType::LineWidth},
    {"rectangle", ShapeDef::InstructionType::Rectangle},
    {"rLineTo", ShapeDef::InstructionType::RLineTo},
    {"rMoveTo", ShapeDef::InstructionType::RMoveTo},
    {"setArrowhead", ShapeDef::InstructionType::SetArrowhead},
    {"setBlack", ShapeDef::InstructionType::SetBlack},
    {"setDash", ShapeDef::InstructionType::SetDash},
    {"setFont", ShapeDef::InstructionType::SetFont},
    {"setGray", ShapeDef::InstructionType::SetGray},
    {"setWhite", ShapeDef::InstructionType::SetWhite},
    {"slur", ShapeDef::InstructionType::Slur},
    {"startGroup", ShapeDef::InstructionType::StartGroup},
    {"startObject", ShapeDef::InstructionType::StartObject},
    {"stroke", ShapeDef::InstructionType::Stroke},
    {"vertMode", ShapeDef::InstructionType::VerticalMode},
});

MUSX_XML_ENUM_MAPPING(ShapeDef::ShapeType, {
    {"other", ShapeDef::ShapeType::Other}, // Default value, may not appear in XML, but the Finale binary contains the string.
    {"articulation", ShapeDef::ShapeType::Articulation},
    {"barline", ShapeDef::ShapeType::Barline},
    {"executable", ShapeDef::ShapeType::Executable},
    {"expression", ShapeDef::ShapeType::Expression},
    {"note", ShapeDef::ShapeType::CustomStem},
    {"frame", ShapeDef::ShapeType::Frame},
    {"arrowhead", ShapeDef::ShapeType::Arrowhead},
    {"fretboard", ShapeDef::ShapeType::Fretboard},
    {"clef", ShapeDef::ShapeType::Clef},
});

MUSX_XML_ENUM_MAPPING(SmartShape::ShapeType, {
    {"slurDown", SmartShape::ShapeType::SlurDown},
    {"slurUp", SmartShape::ShapeType::SlurUp},
    {"decresc", SmartShape::ShapeType::Decrescendo},
    {"cresc", SmartShape::ShapeType::Crescendo},
    {"octaveDown", SmartShape::ShapeType::OctaveDown},
    {"octaveUp", SmartShape::ShapeType::OctaveUp},
    {"dashLineUp", SmartShape::ShapeType::DashLineUp},
    {"dashLineDown", SmartShape::ShapeType::DashLineDown},
    {"dashSlurDown", SmartShape::ShapeType::DashSlurDown},
    {"dashSlurUp", SmartShape::ShapeType::DashSlurUp},
    {"dashLine", SmartShape::ShapeType::DashLine},
    {"solidLine", SmartShape::ShapeType::SolidLine},
    {"solidLineDown", SmartShape::ShapeType::SolidLineDown},
    {"solidLineUp", SmartShape::ShapeType::SolidLineUp},
    {"trill", SmartShape::ShapeType::Trill},
    {"slurAuto", SmartShape::ShapeType::SlurAuto},
    {"dashSlurAuto", SmartShape::ShapeType::DashSlurAuto},
    {"trillExt", SmartShape::ShapeType::TrillExtension},
    {"solidLineDown2", SmartShape::ShapeType::SolidLineDownBoth},
    {"solidLineUp2", SmartShape::ShapeType::SolidLineUpBoth},
    {"twoOctaveDown", SmartShape::ShapeType::TwoOctaveDown},
    {"twoOctaveUp", SmartShape::ShapeType::TwoOctaveUp},
    {"dashLineDown2", SmartShape::ShapeType::DashLineDownBoth},
    {"dashLineUp2", SmartShape::ShapeType::DashLineUpBoth},
    {"glissando", SmartShape::ShapeType::Glissando},
    {"tabSlide", SmartShape::ShapeType::TabSlide},
    {"bendHat", SmartShape::ShapeType::BendHat},
    {"bendCurve", SmartShape::ShapeType::BendCurve},
    {"smartLine", SmartShape::ShapeType::CustomLine},
    {"solidLineUpLeft", SmartShape::ShapeType::SolidLineUpLeft},
    {"solidLineDownLeft", SmartShape::ShapeType::SolidLineDownLeft},
    {"dashLineUpLeft", SmartShape::ShapeType::DashLineUpLeft},
    {"dashLineDownLeft", SmartShape::ShapeType::DashLineDownLeft},
    {"solidLineUpDown", SmartShape::ShapeType::SolidLineUpDown},
    {"solidLineDownUp", SmartShape::ShapeType::SolidLineDownUp},
    {"dashLineUpDown", SmartShape::ShapeType::DashLineUpDown},
    {"dashLineDownUp", SmartShape::ShapeType::DashLineDownUp},
    {"hyphen", SmartShape::ShapeType::Hyphen},
    {"wordExt", SmartShape::ShapeType::WordExtension},
    {"dashContourSlurDown", SmartShape::ShapeType::DashContourSlurDown},
    {"dashContourSlurUp", SmartShape::ShapeType::DashContourSlurUp},
    {"dashContourSlurAuto", SmartShape::ShapeType::DashContouSlurAuto},
});

MUSX_XML_ENUM_MAPPING(Staff::AutoNumberingStyle, {
    {"arabicSuffix", Staff::AutoNumberingStyle::ArabicSuffix}, //this is the default and may not occur in the xml, but the string is in Finale
    {"romanSuffix", Staff::AutoNumberingStyle::RomanSuffix},
    {"ordinalPrefix", Staff::AutoNumberingStyle::OrdinalPrefix},
    {"alphaSuffix", Staff::AutoNumberingStyle::AlphaSuffix},
    {"arabicPrefix", Staff::AutoNumberingStyle::ArabicPrefix},
});

MUSX_XML_ENUM_MAPPING(Staff::StemDirection, {
    // {"default", Staff::StemDirection::Default}, // this is the default and may not occur in the XML
    {"alwaysUp", Staff::StemDirection::AlwaysUp},
    {"alwaysDown", Staff::StemDirection::AlwaysDown},
});

MUSX_XML_ENUM_MAPPING(musx::dom::others::TextBlock::TextType, {
    {"block", TextBlock::TextType::Block},
    {"expression", TextBlock::TextType::Expression}
});

MUSX_XML_ENUM_MAPPING(musx::dom::others::RehearsalMarkStyle, {
    {"letters", RehearsalMarkStyle::Letters},
    {"letNum", RehearsalMarkStyle::LetterNumbers},
    {"lettersLc", RehearsalMarkStyle::LettersLowerCase},
    {"letNumLc", RehearsalMarkStyle::LettersNumbersLowerCase},
    {"numbers", RehearsalMarkStyle::Numbers},
    {"measNum", RehearsalMarkStyle::MeasureNumber}
});

MUSX_XML_ENUM_MAPPING(musx::dom::others::RepeatActionType, {
    {"jumpAuto", RepeatActionType::JumpAuto}, // This is the default and is not known to occur in the XML, but the string exists in Finale
    {"jumpAbsolute", RepeatActionType::JumpAbsolute},
    {"jumpRelative", RepeatActionType::JumpRelative},
    {"jumpToMark", RepeatActionType::JumpToMark},
    {"stop", RepeatActionType::Stop},
    {"noJump", RepeatActionType::NoJump},
});

MUSX_XML_ENUM_MAPPING(musx::dom::others::RepeatTriggerType, {
    // {"always", RepeatTriggerType::Always}, // This is the default and is not known to occur in the XML.
    {"onPass", RepeatTriggerType::OnPass},
    {"untilPass", RepeatTriggerType::UntilPass},
});

MUSX_XML_ENUM_MAPPING(musx::dom::others::PlaybackType, {
    {"none", PlaybackType::None},
    {"time", PlaybackType::Tempo},
    {"midiController", PlaybackType::MidiController},
    {"amplitude", PlaybackType::KeyVelocity},
    {"transpose", PlaybackType::Transpose},
    {"channel", PlaybackType::Channel},
    {"midiPatchChange", PlaybackType::MidiPatchChange},
    {"percMidiMap", PlaybackType::PercussionMidiMap},
    {"midiPitchwheel", PlaybackType::MidiPitchWheel},
    {"midiPressure", PlaybackType::ChannelPressure},
    {"rekey", PlaybackType::RestrikeKeys},
    {"dump", PlaybackType::Dump},
    {"startTempo", PlaybackType::PlayTempoToolChanges},
    {"stopTempo", PlaybackType::IgnoreTempoToolChanges},
    {"swing", PlaybackType::Swing},
    {"hpOn", PlaybackType::SmartPlaybackOn},
    {"hpOff", PlaybackType::SmartPlaybackOff}
});

MUSX_XML_ENUM_MAPPING(musx::dom::others::HorizontalMeasExprAlign, {
    {"manual", HorizontalMeasExprAlign::Manual},
    {"leftOfAllNoteheads", HorizontalMeasExprAlign::LeftOfAllNoteheads},
    {"leftOfPrimaryNotehead", HorizontalMeasExprAlign::LeftOfPrimaryNotehead},
    {"stem", HorizontalMeasExprAlign::Stem},
    {"centerPrimaryNotehead", HorizontalMeasExprAlign::CenterPrimaryNotehead},
    {"centerAllNoteheads", HorizontalMeasExprAlign::CenterAllNoteheads},
    {"rightOfAllNoteheads", HorizontalMeasExprAlign::RightOfAllNoteheads},
    {"leftEdge", HorizontalMeasExprAlign::LeftBarline},
    {"startTimeSig", HorizontalMeasExprAlign::StartTimeSig},
    {"afterClefKeyTime", HorizontalMeasExprAlign::AfterClefKeyTime},
    {"startOfMusic", HorizontalMeasExprAlign::StartOfMusic},
    {"centerOverBarlines", HorizontalMeasExprAlign::CenterOverBarlines},
    {"centerOverMusic", HorizontalMeasExprAlign::CenterOverMusic},
    {"rightEdge", HorizontalMeasExprAlign::RightBarline}
});

MUSX_XML_ENUM_MAPPING(musx::dom::others::VerticalMeasExprAlign, {
    {"manual", VerticalMeasExprAlign::Manual},
    {"refLine", VerticalMeasExprAlign::RefLine},
    {"aboveStaff", VerticalMeasExprAlign::AboveStaff},
    {"belowStaff", VerticalMeasExprAlign::BelowStaff},
    {"topNote", VerticalMeasExprAlign::TopNote},
    {"bottomNote", VerticalMeasExprAlign::BottomNote},
    {"aboveEntry", VerticalMeasExprAlign::AboveEntry},
    {"belowEntry", VerticalMeasExprAlign::BelowEntry},
    {"aboveStaffOrEntry", VerticalMeasExprAlign::AboveStaffOrEntry},
    {"belowStaffOrEntry", VerticalMeasExprAlign::BelowStaffOrEntry}
});

MUSX_XML_ENUM_MAPPING(musx::dom::others::HorizontalTextJustification, {
    {"left", HorizontalTextJustification::Left},
    {"center", HorizontalTextJustification::Center},
    {"right", HorizontalTextJustification::Right}
});

MUSX_XML_ENUM_MAPPING(musx::dom::others::MarkingCategory::CategoryType, {
    {"dynamics", MarkingCategory::CategoryType::Dynamics},
    {"tempoMarks", MarkingCategory::CategoryType::TempoMarks},
    {"tempoAlts", MarkingCategory::CategoryType::TempoAlterations},
    {"expressiveText", MarkingCategory::CategoryType::ExpressiveText},
    {"techniqueText", MarkingCategory::CategoryType::TechniqueText},
    {"rehearsalMarks", MarkingCategory::CategoryType::RehearsalMarks},
    {"misc", MarkingCategory::CategoryType::Misc}
});

MUSX_XML_ENUM_MAPPING(musx::dom::others::TextRepeatDef::PoundReplaceOption, {
    {"passes", TextRepeatDef::PoundReplaceOption::Passes}, // This is the default and may not appear in the XML, but the string in the Finale app binary
    {"repeatID", TextRepeatDef::PoundReplaceOption::RepeatID},
    {"measNum", TextRepeatDef::PoundReplaceOption::MeasureNumber},
});

} // namespace factory
namespace dom {
namespace others {

using namespace ::musx::xml;
using namespace ::musx::factory;

MUSX_XML_ELEMENT_ARRAY(AcciAmountFlats, {
    {"amount", [](const XmlElementPtr& e, const std::shared_ptr<AcciAmountFlats>& i) { i->values.push_back(e->getTextAs<int>()); }},
});

MUSX_XML_ELEMENT_ARRAY(AcciAmountSharps, {
    {"amount", [](const XmlElementPtr& e, const std::shared_ptr<AcciAmountSharps>& i) { i->values.push_back(e->getTextAs<int>()); }},
});

MUSX_XML_ELEMENT_ARRAY(AcciOrderFlats, {
    {"acci", [](const XmlElementPtr& e, const std::shared_ptr<AcciOrderFlats>& i) { i->values.push_back(e->getTextAs<int>()); }},
});

MUSX_XML_ELEMENT_ARRAY(AcciOrderSharps, {
    {"acci", [](const XmlElementPtr& e, const std::shared_ptr<AcciOrderSharps>& i) { i->values.push_back(e->getTextAs<int>()); }},
});

MUSX_XML_ELEMENT_ARRAY(ArticulationDef, {
    {"charMain", [](const XmlElementPtr& e, const std::shared_ptr<ArticulationDef>& i) { i->charMain = e->getTextAs<char32_t>(); }},
    {"fontMain", [](const XmlElementPtr& e, const std::shared_ptr<ArticulationDef>& i) { i->fontMain->fontId = e->getTextAs<Cmper>(); }},
    {"sizeMain", [](const XmlElementPtr& e, const std::shared_ptr<ArticulationDef>& i) { i->fontMain->fontSize = e->getTextAs<int>(); }},
    {"efxMain", [](const XmlElementPtr& e, const std::shared_ptr<ArticulationDef>& i) { factory::populateFontEfx(e, i->fontMain); }},
    {"copyMode", [](const XmlElementPtr& e, const std::shared_ptr<ArticulationDef>& i) { i->copyMode = toEnum<ArticulationDef::CopyMode>(e); }},
    {"autoHorz", [](const XmlElementPtr& e, const std::shared_ptr<ArticulationDef>& i) { i->autoHorz = populateBoolean(e, i); }},
    {"autoVert", [](const XmlElementPtr& e, const std::shared_ptr<ArticulationDef>& i) { i->autoVert = populateBoolean(e, i); }},
    {"autoVertMode", [](const XmlElementPtr& e, const std::shared_ptr<ArticulationDef>& i) { i->autoVertMode = toEnum<ArticulationDef::AutoVerticalMode>(e); }},
    {"aboveSymbolAlt", [](const XmlElementPtr& e, const std::shared_ptr<ArticulationDef>& i) { i->aboveSymbolAlt = populateBoolean(e, i); }},
    {"belowSymbolAlt", [](const XmlElementPtr& e, const std::shared_ptr<ArticulationDef>& i) { i->belowSymbolAlt = populateBoolean(e, i); }},
    {"insideSlur", [](const XmlElementPtr& e, const std::shared_ptr<ArticulationDef>& i) { i->insideSlur = populateBoolean(e, i); }},
    {"autoStack", [](const XmlElementPtr& e, const std::shared_ptr<ArticulationDef>& i) { i->autoStack = populateBoolean(e, i); }},
    {"centerOnStem", [](const XmlElementPtr& e, const std::shared_ptr<ArticulationDef>& i) { i->centerOnStem = populateBoolean(e, i); }},
    {"slurInteractionMode", [](const XmlElementPtr& e, const std::shared_ptr<ArticulationDef>& i) { i->slurInteractionMode = toEnum<ArticulationDef::SlurInteractionMode>(e); }},
    {"charAlt", [](const XmlElementPtr& e, const std::shared_ptr<ArticulationDef>& i) { i->charAlt = e->getTextAs<char32_t>(); }},
    {"fontAlt", [](const XmlElementPtr& e, const std::shared_ptr<ArticulationDef>& i) { i->fontAlt->fontId = e->getTextAs<Cmper>(); }},
    {"sizeAlt", [](const XmlElementPtr& e, const std::shared_ptr<ArticulationDef>& i) { i->fontAlt->fontSize = e->getTextAs<int>(); }},
    {"efxAlt", [](const XmlElementPtr& e, const std::shared_ptr<ArticulationDef>& i) { factory::populateFontEfx(e, i->fontAlt); }},
    {"xOffsetMain", [](const XmlElementPtr& e, const std::shared_ptr<ArticulationDef>& i) { i->xOffsetMain = e->getTextAs<Evpu>(); }},
    {"yOffsetMain", [](const XmlElementPtr& e, const std::shared_ptr<ArticulationDef>& i) { i->yOffsetMain = e->getTextAs<Evpu>(); }},
    {"defVertPos", [](const XmlElementPtr& e, const std::shared_ptr<ArticulationDef>& i) { i->defVertPos = e->getTextAs<Evpu>(); }},
    {"avoidStaffLines", [](const XmlElementPtr& e, const std::shared_ptr<ArticulationDef>& i) { i->avoidStaffLines = populateBoolean(e, i); }},
    {"playArtic", [](const XmlElementPtr& e, const std::shared_ptr<ArticulationDef>& i) { i->playArtic = populateBoolean(e, i); }},
    {"xOffsetAlt", [](const XmlElementPtr& e, const std::shared_ptr<ArticulationDef>& i) { i->xOffsetAlt = e->getTextAs<Evpu>(); }},
    {"yOffsetAlt", [](const XmlElementPtr& e, const std::shared_ptr<ArticulationDef>& i) { i->yOffsetAlt = e->getTextAs<Evpu>(); }},
    {"mainIsShape", [](const XmlElementPtr& e, const std::shared_ptr<ArticulationDef>& i) { i->mainIsShape = populateBoolean(e, i); }},
    {"altIsShape", [](const XmlElementPtr& e, const std::shared_ptr<ArticulationDef>& i) { i->altIsShape = populateBoolean(e, i); }},
    {"mainShape", [](const XmlElementPtr& e, const std::shared_ptr<ArticulationDef>& i) { i->mainShape = e->getTextAs<Cmper>(); }},
    {"altShape", [](const XmlElementPtr& e, const std::shared_ptr<ArticulationDef>& i) { i->altShape = e->getTextAs<Cmper>(); }},
    {"startTopNoteDelta", [](const XmlElementPtr& e, const std::shared_ptr<ArticulationDef>& i) { i->startTopNoteDelta = e->getTextAs<int>(); }},
    {"startBotNoteDelta", [](const XmlElementPtr& e, const std::shared_ptr<ArticulationDef>& i) { i->startBotNoteDelta = e->getTextAs<int>(); }},
    {"startTopNotePercent", [](const XmlElementPtr& e, const std::shared_ptr<ArticulationDef>& i) { i->startTopNotePercent = e->getTextAs<int>(); }},
    {"startBotNotePercent", [](const XmlElementPtr& e, const std::shared_ptr<ArticulationDef>& i) { i->startBotNotePercent = e->getTextAs<int>(); }},
    {"durTopNoteDelta", [](const XmlElementPtr& e, const std::shared_ptr<ArticulationDef>& i) { i->durTopNoteDelta = e->getTextAs<int>(); }},
    {"durBotNoteDelta", [](const XmlElementPtr& e, const std::shared_ptr<ArticulationDef>& i) { i->durBotNoteDelta = e->getTextAs<int>(); }},
    {"durTopNotePercent", [](const XmlElementPtr& e, const std::shared_ptr<ArticulationDef>& i) { i->durTopNotePercent = e->getTextAs<int>(); }},
    {"durBotNotePercent", [](const XmlElementPtr& e, const std::shared_ptr<ArticulationDef>& i) { i->durBotNotePercent = e->getTextAs<int>(); }},
    {"ampTopNoteDelta", [](const XmlElementPtr& e, const std::shared_ptr<ArticulationDef>& i) { i->ampTopNoteDelta = e->getTextAs<int>(); }},
    {"ampBotNoteDelta", [](const XmlElementPtr& e, const std::shared_ptr<ArticulationDef>& i) { i->ampBotNoteDelta = e->getTextAs<int>(); }},
    {"ampTopNotePercent", [](const XmlElementPtr& e, const std::shared_ptr<ArticulationDef>& i) { i->ampTopNotePercent = e->getTextAs<int>(); }},
    {"ampBotNotePercent", [](const XmlElementPtr& e, const std::shared_ptr<ArticulationDef>& i) { i->ampBotNotePercent = e->getTextAs<int>(); }},
    {"outsideStaff", [](const XmlElementPtr& e, const std::shared_ptr<ArticulationDef>& i) { i->outsideStaff = populateBoolean(e, i); }},
});

MUSX_XML_ELEMENT_ARRAY(BeatChartElement::Control, {
    {"totalDur", [](const XmlElementPtr& e, const std::shared_ptr<BeatChartElement::Control>& i) { i->totalDur = e->getTextAs<Edu>(); }},
    {"totalWidth", [](const XmlElementPtr& e, const std::shared_ptr<BeatChartElement::Control>& i) { i->totalWidth = e->getTextAs<Evpu>(); }},
    {"minWidth", [](const XmlElementPtr& e, const std::shared_ptr<BeatChartElement::Control>& i) { i->minWidth = e->getTextAs<Evpu>(); }},
    {"allotWidth", [](const XmlElementPtr& e, const std::shared_ptr<BeatChartElement::Control>& i) { i->allotWidth = e->getTextAs<Evpu>(); }}
});

MUSX_XML_ELEMENT_ARRAY(BeatChartElement, {
    {"control", [](const XmlElementPtr& e, const std::shared_ptr<BeatChartElement>& i)
        { i->control = FieldPopulator<BeatChartElement::Control>::createAndPopulate(e); }},
    {"dur", [](const XmlElementPtr& e, const std::shared_ptr<BeatChartElement>& i) { i->dur = e->getTextAs<Edu>(); }},
    {"pos", [](const XmlElementPtr& e, const std::shared_ptr<BeatChartElement>& i) { i->pos = e->getTextAs<Evpu>(); }},
    {"endPos", [](const XmlElementPtr& e, const std::shared_ptr<BeatChartElement>& i) { i->endPos = e->getTextAs<Evpu>(); }},
    {"minPos", [](const XmlElementPtr& e, const std::shared_ptr<BeatChartElement>& i) { i->minPos = e->getTextAs<Evpu>(); }}
});

MUSX_XML_ELEMENT_ARRAY(ChordSuffixElement, {
    { "fontID", [](const XmlElementPtr& e, const std::shared_ptr<ChordSuffixElement>& i) { FieldPopulator<FontInfo>::populateField(i->font, e); }},
    { "fontSize", [](const XmlElementPtr& e, const std::shared_ptr<ChordSuffixElement>& i) { FieldPopulator<FontInfo>::populateField(i->font, e); }},
    { "efx", [](const XmlElementPtr& e, const std::shared_ptr<ChordSuffixElement>& i) { FieldPopulator<FontInfo>::populateField(i->font, e); }},
    { "suffix", [](const XmlElementPtr& e, const std::shared_ptr<ChordSuffixElement>& i) { i->symbol = e->getTextAs<char32_t>(); }},
    { "xdisp", [](const XmlElementPtr& e, const std::shared_ptr<ChordSuffixElement>& i) { i->xdisp = e->getTextAs<Evpu>(); }},
    { "ydisp", [](const XmlElementPtr& e, const std::shared_ptr<ChordSuffixElement>& i) { i->ydisp = e->getTextAs<Evpu>(); }},
<<<<<<< HEAD
    { "isNumber", [](const XmlElementPtr&, const std::shared_ptr<ChordSuffixElement>& i) { i->isNumber = true; }},
=======
    { "isNumber", [](const XmlElementPtr& e, const std::shared_ptr<ChordSuffixElement>& i) { i->isNumber = populateBoolean(e, i); }},
>>>>>>> 2f977f1f
    { "prefix", [](const XmlElementPtr& e, const std::shared_ptr<ChordSuffixElement>& i) { i->prefix = toEnum<ChordSuffixElement::Prefix>(e); }},
});

MUSX_XML_ELEMENT_ARRAY(ChordSuffixPlayback, {
    {"data", [](const XmlElementPtr& e, const std::shared_ptr<ChordSuffixPlayback>& i) { i->values.push_back(e->getTextAs<int>()); }},
});

MUSX_XML_ELEMENT_ARRAY(ClefList, {
    {"clef", [](const XmlElementPtr& e, const std::shared_ptr<ClefList>& i) { i->clefIndex = e->getTextAs<ClefIndex>(); }},
    {"xEduPos", [](const XmlElementPtr& e, const std::shared_ptr<ClefList>& i) { i->xEduPos = e->getTextAs<Edu>(); }},
    {"yEvpuPos", [](const XmlElementPtr& e, const std::shared_ptr<ClefList>& i) { i->yEvpuPos = e->getTextAs<Evpu>(); }},
    {"percent", [](const XmlElementPtr& e, const std::shared_ptr<ClefList>& i) { i->percent = e->getTextAs<int>(); }},
    {"xEvpuOffset", [](const XmlElementPtr& e, const std::shared_ptr<ClefList>& i) { i->xEvpuOffset = e->getTextAs<int>(); }},
    {"clefMode", [](const XmlElementPtr& e, const std::shared_ptr<ClefList>& i) { i->clefMode = toEnum<ShowClefMode>(e); }},
<<<<<<< HEAD
    {"unlockVert", [](const XmlElementPtr&, const std::shared_ptr<ClefList>& i) { i->unlockVert = true; }},
    {"afterBarline", [](const XmlElementPtr&, const std::shared_ptr<ClefList>& i) { i->afterBarline = true; }},
=======
    {"unlockVert", [](const XmlElementPtr& e, const std::shared_ptr<ClefList>& i) { i->unlockVert = populateBoolean(e, i); }},
    {"afterBarline", [](const XmlElementPtr& e, const std::shared_ptr<ClefList>& i) { i->afterBarline = populateBoolean(e, i); }},
>>>>>>> 2f977f1f
});

MUSX_XML_ELEMENT_ARRAY(FontDefinition, {
    {"charsetBank", [](const XmlElementPtr& e, const std::shared_ptr<FontDefinition>& i) { i->charsetBank = toEnum<FontDefinition::CharacterSetBank>(e); }},
    {"charsetVal", [](const XmlElementPtr& e, const std::shared_ptr<FontDefinition>& i) { i->charsetVal = e->getTextAs<int>(); }},
    {"pitch", [](const XmlElementPtr& e, const std::shared_ptr<FontDefinition>& i) { i->pitch = e->getTextAs<int>(); }},
    {"family", [](const XmlElementPtr& e, const std::shared_ptr<FontDefinition>& i) { i->family = e->getTextAs<int>(); }},
    {"name", [](const XmlElementPtr& e, const std::shared_ptr<FontDefinition>& i) { i->name = e->getText(); }},
});

MUSX_XML_ELEMENT_ARRAY(Frame, {
    {"startEntry", [](const XmlElementPtr& e, const std::shared_ptr<Frame>& i) { i->startEntry = e->getTextAs<EntryNumber>(); }},
    {"endEntry", [](const XmlElementPtr& e, const std::shared_ptr<Frame>& i) { i->endEntry = e->getTextAs<EntryNumber>(); }},
    {"startTime", [](const XmlElementPtr& e, const std::shared_ptr<Frame>& i) { i->startTime = e->getTextAs<Edu>(); }},
});

MUSX_XML_ELEMENT_ARRAY(InstrumentUsed, {
    {"inst", [](const XmlElementPtr& e, const std::shared_ptr<InstrumentUsed>& i) { i->staffId = e->getTextAs<Cmper>(); }},
    {"trackType", [](const XmlElementPtr&, const std::shared_ptr<InstrumentUsed>&) { /* this field seems like it was for future enhancement */ }},
    {"distFromTop", [](const XmlElementPtr& e, const std::shared_ptr<InstrumentUsed>& i) { i->distFromTop = e->getTextAs<Evpu>(); }},
    {"range", [](const XmlElementPtr& e, const std::shared_ptr<InstrumentUsed>& i)
        { i->range = FieldPopulator<MusicRange>::createAndPopulate(e, i->getDocument()); }},
});

MUSX_XML_ELEMENT_ARRAY(KeyFormat, {
    {"semitones", [](const XmlElementPtr& e, const std::shared_ptr<KeyFormat>& i) { i->semitones = e->getTextAs<unsigned>(); }},
    {"scaleTones", [](const XmlElementPtr& e, const std::shared_ptr<KeyFormat>& i) { i->scaleTones = e->getTextAs<unsigned>(); }},
});

MUSX_XML_ELEMENT_ARRAY(KeyMapArray::StepElement, {
    {"diatonic", [](const XmlElementPtr& e, const std::shared_ptr<KeyMapArray::StepElement>& i) { i->diatonic = populateBoolean(e, i); }},
    {"hlevel", [](const XmlElementPtr& e, const std::shared_ptr<KeyMapArray::StepElement>& i) { i->hlevel = e->getTextAs<unsigned>(); }},
});

MUSX_XML_ELEMENT_ARRAY(KeyMapArray, {
    {"keych", [](const XmlElementPtr& e, const std::shared_ptr<KeyMapArray>& i) { i->steps.push_back(FieldPopulator<KeyMapArray::StepElement>::createAndPopulate(e)); }},
});

MUSX_XML_ELEMENT_ARRAY(LayerAttributes, {
    {"restOffset", [](const XmlElementPtr& e, const std::shared_ptr<LayerAttributes>& i) { i->restOffset = e->getTextAs<int>(); }},
    {"flipTies", [](const XmlElementPtr& e, const std::shared_ptr<LayerAttributes>& i) { i->freezTiesToStems = populateBoolean(e, i); }},
    {"floatLayer", [](const XmlElementPtr& e, const std::shared_ptr<LayerAttributes>& i) { i->onlyIfOtherLayersHaveNotes = populateBoolean(e, i); }},
    {"useRestOff", [](const XmlElementPtr& e, const std::shared_ptr<LayerAttributes>& i) { i->useRestOffset = populateBoolean(e, i); }},
    {"freezeLayUp", [](const XmlElementPtr& e, const std::shared_ptr<LayerAttributes>& i) { i->freezeStemsUp = populateBoolean(e, i); }},
    {"freezeLayer", [](const XmlElementPtr& e, const std::shared_ptr<LayerAttributes>& i) { i->freezeLayer = populateBoolean(e, i); }},
    {"playback", [](const XmlElementPtr& e, const std::shared_ptr<LayerAttributes>& i) { i->playback = populateBoolean(e, i); }},
    {"spacing", [](const XmlElementPtr& e, const std::shared_ptr<LayerAttributes>& i) { i->affectSpacing = populateBoolean(e, i); }},
    {"ignoreHidden", [](const XmlElementPtr& e, const std::shared_ptr<LayerAttributes>& i) { i->ignoreHiddenNotesOnly = populateBoolean(e, i); }},
    {"ignoreHiddenLayers", [](const XmlElementPtr& e, const std::shared_ptr<LayerAttributes>& i) { i->ignoreHiddenLayers = populateBoolean(e, i); }},
    {"hideLayer", [](const XmlElementPtr& e, const std::shared_ptr<LayerAttributes>& i) { i->hideLayer = populateBoolean(e, i); }},
});

MUSX_XML_ELEMENT_ARRAY(MarkingCategory, {
    {"categoryType", [](const XmlElementPtr& e, const std::shared_ptr<MarkingCategory>& i) { i->categoryType = toEnum<MarkingCategory::CategoryType>(e); }},
    {"textFont", [](const XmlElementPtr& e, const std::shared_ptr<MarkingCategory>& i)
        { i->textFont = FieldPopulator<FontInfo>::createAndPopulate(e, i->getDocument()); }},
    {"musicFont", [](const XmlElementPtr& e, const std::shared_ptr<MarkingCategory>& i)
        { i->musicFont = FieldPopulator<FontInfo>::createAndPopulate(e, i->getDocument()); }},
    {"numberFont", [](const XmlElementPtr& e, const std::shared_ptr<MarkingCategory>& i)
        { i->numberFont = FieldPopulator<FontInfo>::createAndPopulate(e, i->getDocument()); }},
    {"horzAlign", [](const XmlElementPtr& e, const std::shared_ptr<MarkingCategory>& i) { i->horzAlign = toEnum<HorizontalMeasExprAlign>(e); }},
    {"vertAlign", [](const XmlElementPtr& e, const std::shared_ptr<MarkingCategory>& i) { i->vertAlign = toEnum<VerticalMeasExprAlign>(e); }},
    {"justification", [](const XmlElementPtr& e, const std::shared_ptr<MarkingCategory>& i) { i->justification = toEnum<HorizontalTextJustification>(e); }},
    {"horzOffset", [](const XmlElementPtr& e, const std::shared_ptr<MarkingCategory>& i) { i->horzOffset = e->getTextAs<Evpu>(); }},
    {"vertOffsetBaseline", [](const XmlElementPtr& e, const std::shared_ptr<MarkingCategory>& i) { i->vertOffsetBaseline = e->getTextAs<Evpu>(); }},
    {"vertOffsetEntry", [](const XmlElementPtr& e, const std::shared_ptr<MarkingCategory>& i) { i->vertOffsetEntry = e->getTextAs<Evpu>(); }},
    {"usesTextFont", [](const XmlElementPtr& e, const std::shared_ptr<MarkingCategory>& i) { i->usesTextFont = populateBoolean(e, i); }},
    {"usesMusicFont", [](const XmlElementPtr& e, const std::shared_ptr<MarkingCategory>& i) { i->usesMusicFont = populateBoolean(e, i); }},
    {"usesNumberFont", [](const XmlElementPtr& e, const std::shared_ptr<MarkingCategory>& i) { i->usesNumberFont = populateBoolean(e, i); }},
    {"usesPositioning", [](const XmlElementPtr& e, const std::shared_ptr<MarkingCategory>& i) { i->usesPositioning = populateBoolean(e, i); }},
    {"usesStaffList", [](const XmlElementPtr& e, const std::shared_ptr<MarkingCategory>& i) { i->usesStaffList = populateBoolean(e, i); }},
    {"usesBreakMmRests", [](const XmlElementPtr& e, const std::shared_ptr<MarkingCategory>& i) { i->usesBreakMmRests = populateBoolean(e, i); }},
    {"breakMmRest", [](const XmlElementPtr& e, const std::shared_ptr<MarkingCategory>& i) { i->breakMmRest = populateBoolean(e, i); }},
    {"userCreated", [](const XmlElementPtr& e, const std::shared_ptr<MarkingCategory>& i) { i->userCreated = populateBoolean(e, i); }},
    {"staffList", [](const XmlElementPtr& e, const std::shared_ptr<MarkingCategory>& i) { i->staffList = e->getTextAs<Cmper>(); }},
});

MUSX_XML_ELEMENT_ARRAY(MarkingCategoryName, {
    {"name", [](const XmlElementPtr& e, const std::shared_ptr<MarkingCategoryName>& i) { i->name = e->getText(); }},
});

MUSX_XML_ELEMENT_ARRAY(Measure, {
    {"width", [](const XmlElementPtr& e, const std::shared_ptr<Measure>& i) { i->width = e->getTextAs<Evpu>(); }},
    {"keySig", [](const XmlElementPtr& e, const std::shared_ptr<Measure>& i) {
        i->globalKeySig = FieldPopulator<KeySignature>::createAndPopulate(e, i->getDocument()); }},
    {"beats", [](const XmlElementPtr& e, const std::shared_ptr<Measure>& i) { i->beats = e->getTextAs<Cmper>(); }},
    {"divbeat", [](const XmlElementPtr& e, const std::shared_ptr<Measure>& i) { i->divBeat = e->getTextAs<Cmper>(); }},
    {"dispBeats", [](const XmlElementPtr& e, const std::shared_ptr<Measure>& i) { i->dispBeats = e->getTextAs<Cmper>(); }},
    {"dispDivbeat", [](const XmlElementPtr& e, const std::shared_ptr<Measure>& i) { i->dispDivbeat = e->getTextAs<Cmper>(); }},
    {"frontSpaceExtra", [](const XmlElementPtr& e, const std::shared_ptr<Measure>& i) { i->frontSpaceExtra = e->getTextAs<Evpu>(); }},
    {"backSpaceExtra", [](const XmlElementPtr& e, const std::shared_ptr<Measure>& i) { i->backSpaceExtra = e->getTextAs<Evpu>(); }},
    {"breakWordExt", [](const XmlElementPtr& e, const std::shared_ptr<Measure>& i) { i->breakWordExt = populateBoolean(e, i); }},
    {"hideCaution", [](const XmlElementPtr& e, const std::shared_ptr<Measure>& i) { i->hideCaution = populateBoolean(e, i); }},
    {"hasSmartShape", [](const XmlElementPtr& e, const std::shared_ptr<Measure>& i) { i->hasSmartShape = populateBoolean(e, i); }},
    {"showFullNames", [](const XmlElementPtr& e, const std::shared_ptr<Measure>& i) { i->showFullNames = populateBoolean(e, i); }},
    {"allowSplitPoints", [](const XmlElementPtr& e, const std::shared_ptr<Measure>& i) { i->allowSplitPoints = populateBoolean(e, i); }},
    {"groupBarlineOverride", [](const XmlElementPtr& e, const std::shared_ptr<Measure>& i) { i->groupBarlineOverride = populateBoolean(e, i); }},
    {"customBarShape", [](const XmlElementPtr& e, const std::shared_ptr<Measure>& i) { i->customBarShape = e->getTextAs<Cmper>(); }},
    {"customLeftBarShape", [](const XmlElementPtr& e, const std::shared_ptr<Measure>& i) { i->customLeftBarShape = e->getTextAs<Cmper>(); }},
    {"showKey", [](const XmlElementPtr& e, const std::shared_ptr<Measure>& i) { i->showKey = toEnum<Measure::ShowKeySigMode>(e); }},
    {"showTime", [](const XmlElementPtr& e, const std::shared_ptr<Measure>& i) { i->showTime = toEnum<Measure::ShowTimeSigMode>(e); }},
    {"posMode", [](const XmlElementPtr& e, const std::shared_ptr<Measure>& i) { i->positioningMode = toEnum<Measure::PositioningType>(e); }},
    {"lineBreak", [](const XmlElementPtr& e, const std::shared_ptr<Measure>& i) { i->beginNewSystem = populateBoolean(e, i); }},
    {"breakRest", [](const XmlElementPtr& e, const std::shared_ptr<Measure>& i) { i->breakMmRest = populateBoolean(e, i); }},
    {"noMeasNum", [](const XmlElementPtr& e, const std::shared_ptr<Measure>& i) { i->noMeasNum = populateBoolean(e, i); }},
    {"barline", [](const XmlElementPtr& e, const std::shared_ptr<Measure>& i) { i->barlineType = toEnum<Measure::BarlineType>(e); }},
    {"indivPosDef", [](const XmlElementPtr& e, const std::shared_ptr<Measure>& i) { i->evenlyAcrossMeasure = populateBoolean(e, i); }},
    {"forRepBar", [](const XmlElementPtr& e, const std::shared_ptr<Measure>& i) { i->forwardRepeatBar = populateBoolean(e, i); }},
    {"bacRepBar", [](const XmlElementPtr& e, const std::shared_ptr<Measure>& i) { i->backwardsRepeatBar = populateBoolean(e, i); }},
    {"barEnding", [](const XmlElementPtr& e, const std::shared_ptr<Measure>& i) { i->hasEnding = populateBoolean(e, i); }},
    {"txtRepeats", [](const XmlElementPtr& e, const std::shared_ptr<Measure>& i) { i->hasTextRepeat = populateBoolean(e, i); }},
    {"hasChord", [](const XmlElementPtr& e, const std::shared_ptr<Measure>& i) { i->hasChord = populateBoolean(e, i); }},
    {"hasExpr", [](const XmlElementPtr& e, const std::shared_ptr<Measure>& i) { i->hasExpression = populateBoolean(e, i); }},
    {"hasTextBlock", [](const XmlElementPtr& e, const std::shared_ptr<Measure>& i) { i->hasTextBlock = populateBoolean(e, i); }},
    {"altNumTsig", [](const XmlElementPtr& e, const std::shared_ptr<Measure>& i) { i->compositeNumerator = populateBoolean(e, i); }},
    {"altDenTsig", [](const XmlElementPtr& e, const std::shared_ptr<Measure>& i) { i->compositeDenominator = populateBoolean(e, i); }},
    {"abbrvTime", [](const XmlElementPtr& e, const std::shared_ptr<Measure>& i) { i->abbrvTime = populateBoolean(e, i); }},
    {"useDisplayTimesig", [](const XmlElementPtr& e, const std::shared_ptr<Measure>& i) { i->useDisplayTimesig = populateBoolean(e, i); }},
    {"leftBarline", [](const XmlElementPtr& e, const std::shared_ptr<Measure>& i) { i->leftBarlineType = toEnum<Measure::BarlineType>(e); }},
    {"displayAltNumTsig", [](const XmlElementPtr& e, const std::shared_ptr<Measure>& i) { i->compositeDispNumerator = populateBoolean(e, i); }},
    {"displayAltDenTsig", [](const XmlElementPtr& e, const std::shared_ptr<Measure>& i) { i->compositeDispDenominator = populateBoolean(e, i); }},
});

MUSX_XML_ELEMENT_ARRAY(MeasureExprAssign, {
    {"textExprID", [](const XmlElementPtr& e, const std::shared_ptr<MeasureExprAssign>& i) { i->textExprId = e->getTextAs<Cmper>(); }},
    {"shapeExprID", [](const XmlElementPtr& e, const std::shared_ptr<MeasureExprAssign>& i) { i->shapeExprId = e->getTextAs<Cmper>(); }},
    {"horzEvpuOff", [](const XmlElementPtr& e, const std::shared_ptr<MeasureExprAssign>& i) { i->horzEvpuOff = e->getTextAs<Evpu>(); }},
    {"horzEduOff", [](const XmlElementPtr& e, const std::shared_ptr<MeasureExprAssign>& i) { i->eduPosition = e->getTextAs<Edu>(); }},
    {"vertOff", [](const XmlElementPtr& e, const std::shared_ptr<MeasureExprAssign>& i) { i->vertEvpuOff = e->getTextAs<Evpu>(); }},
    {"staffAssign", [](const XmlElementPtr& e, const std::shared_ptr<MeasureExprAssign>& i) { i->staffAssign = e->getTextAs<InstCmper>(); }},
    {"layer", [](const XmlElementPtr& e, const std::shared_ptr<MeasureExprAssign>& i) { i->layer = e->getTextAs<int>(); }},
    {"dontScaleWithEntry", [](const XmlElementPtr& e, const std::shared_ptr<MeasureExprAssign>& i) { i->dontScaleWithEntry = populateBoolean(e, i); }},
    {"staffGroup", [](const XmlElementPtr& e, const std::shared_ptr<MeasureExprAssign>& i) { i->staffGroup = e->getTextAs<Cmper>(); }},
    {"staffList", [](const XmlElementPtr& e, const std::shared_ptr<MeasureExprAssign>& i) { i->staffList = e->getTextAs<Cmper>(); }},
    {"hidden", [](const XmlElementPtr& e, const std::shared_ptr<MeasureExprAssign>& i) { i->hidden = populateBoolean(e, i); }},
});

MUSX_XML_ELEMENT_ARRAY(MeasureNumberRegion::ScorePartData, {
    {"startFont", [](const XmlElementPtr& e, const std::shared_ptr<MeasureNumberRegion::ScorePartData>& i) { i->startFont = FieldPopulator<FontInfo>::createAndPopulate(e, i->getDocument()); }},
    {"multipleFont", [](const XmlElementPtr& e, const std::shared_ptr<MeasureNumberRegion::ScorePartData>& i) { i->multipleFont = FieldPopulator<FontInfo>::createAndPopulate(e, i->getDocument()); }},
    {"mmRestFont", [](const XmlElementPtr& e, const std::shared_ptr<MeasureNumberRegion::ScorePartData>& i) { i->mmRestFont = FieldPopulator<FontInfo>::createAndPopulate(e, i->getDocument()); }},
    {"startEnclosure", [](const XmlElementPtr& e, const std::shared_ptr<MeasureNumberRegion::ScorePartData>& i) { i->startEnclosure = FieldPopulator<Enclosure>::createAndPopulate(e, i->getDocument()); }},
    {"multipleEnclosure", [](const XmlElementPtr& e, const std::shared_ptr<MeasureNumberRegion::ScorePartData>& i) { i->multipleEnclosure = FieldPopulator<Enclosure>::createAndPopulate(e, i->getDocument()); }},
    {"startXdisp", [](const XmlElementPtr& e, const std::shared_ptr<MeasureNumberRegion::ScorePartData>& i) { i->startXdisp = e->getTextAs<Evpu>(); }},
    {"startYdisp", [](const XmlElementPtr& e, const std::shared_ptr<MeasureNumberRegion::ScorePartData>& i) { i->startYdisp = e->getTextAs<Evpu>(); }},
    {"multipleXdisp", [](const XmlElementPtr& e, const std::shared_ptr<MeasureNumberRegion::ScorePartData>& i) { i->multipleXdisp = e->getTextAs<Evpu>(); }},
    {"multipleYdisp", [](const XmlElementPtr& e, const std::shared_ptr<MeasureNumberRegion::ScorePartData>& i) { i->multipleYdisp = e->getTextAs<Evpu>(); }},
    {"mmRestXdisp", [](const XmlElementPtr& e, const std::shared_ptr<MeasureNumberRegion::ScorePartData>& i) { i->mmRestXdisp = e->getTextAs<Evpu>(); }},
    {"mmRestYdisp", [](const XmlElementPtr& e, const std::shared_ptr<MeasureNumberRegion::ScorePartData>& i) { i->mmRestYdisp = e->getTextAs<Evpu>(); }},
    {"leftMmBracketChar", [](const XmlElementPtr& e, const std::shared_ptr<MeasureNumberRegion::ScorePartData>& i) { i->leftMmBracketChar = e->getTextAs<char32_t>(); }},
    {"rightMmBracketChar", [](const XmlElementPtr& e, const std::shared_ptr<MeasureNumberRegion::ScorePartData>& i) { i->rightMmBracketChar = e->getTextAs<char32_t>(); }},
    {"startWith", [](const XmlElementPtr& e, const std::shared_ptr<MeasureNumberRegion::ScorePartData>& i) { i->startWith = e->getTextAs<int>(); }},
    {"incidence", [](const XmlElementPtr& e, const std::shared_ptr<MeasureNumberRegion::ScorePartData>& i) { i->incidence = e->getTextAs<int>(); }},
    {"startAlign", [](const XmlElementPtr& e, const std::shared_ptr<MeasureNumberRegion::ScorePartData>& i) { i->startAlign = toEnum<MeasureNumberRegion::AlignJustify>(e); }},
    {"multipleAlign", [](const XmlElementPtr& e, const std::shared_ptr<MeasureNumberRegion::ScorePartData>& i) { i->multipleAlign = toEnum<MeasureNumberRegion::AlignJustify>(e); }},
    {"mmRestAlign", [](const XmlElementPtr& e, const std::shared_ptr<MeasureNumberRegion::ScorePartData>& i) { i->mmRestAlign = toEnum<MeasureNumberRegion::AlignJustify>(e); }},
    {"startOfLine", [](const XmlElementPtr& e, const std::shared_ptr<MeasureNumberRegion::ScorePartData>& i) { i->showOnStart = populateBoolean(e, i); }},
    {"multipleOf", [](const XmlElementPtr& e, const std::shared_ptr<MeasureNumberRegion::ScorePartData>& i) { i->showOnEvery = populateBoolean(e, i); }},
    {"exceptFirstMeas", [](const XmlElementPtr& e, const std::shared_ptr<MeasureNumberRegion::ScorePartData>& i) { i->hideFirstMeasure = populateBoolean(e, i); }},
    {"mmRestRange", [](const XmlElementPtr& e, const std::shared_ptr<MeasureNumberRegion::ScorePartData>& i) { i->showMmRange = populateBoolean(e, i); }},
    {"mmRestRangeForce", [](const XmlElementPtr& e, const std::shared_ptr<MeasureNumberRegion::ScorePartData>& i) { i->showOnMmRest = populateBoolean(e, i); }},
    {"useStartEncl", [](const XmlElementPtr& e, const std::shared_ptr<MeasureNumberRegion::ScorePartData>& i) { i->useStartEncl = populateBoolean(e, i); }},
    {"useMultipleEncl", [](const XmlElementPtr& e, const std::shared_ptr<MeasureNumberRegion::ScorePartData>& i) { i->useMultipleEncl = populateBoolean(e, i); }},
    {"showOnTop", [](const XmlElementPtr& e, const std::shared_ptr<MeasureNumberRegion::ScorePartData>& i) { i->showOnTop = populateBoolean(e, i); }},
    {"showOnBottom", [](const XmlElementPtr& e, const std::shared_ptr<MeasureNumberRegion::ScorePartData>& i) { i->showOnBottom = populateBoolean(e, i); }},
    {"excludeOthers", [](const XmlElementPtr& e, const std::shared_ptr<MeasureNumberRegion::ScorePartData>& i) { i->excludeOthers = populateBoolean(e, i); }},
    {"breakMmRest", [](const XmlElementPtr& e, const std::shared_ptr<MeasureNumberRegion::ScorePartData>& i) { i->breakMmRest = populateBoolean(e, i); }},
    {"startJustify", [](const XmlElementPtr& e, const std::shared_ptr<MeasureNumberRegion::ScorePartData>& i) { i->startJustify = toEnum<MeasureNumberRegion::AlignJustify>(e); }},
    {"multipleJustify", [](const XmlElementPtr& e, const std::shared_ptr<MeasureNumberRegion::ScorePartData>& i) { i->multipleJustify = toEnum<MeasureNumberRegion::AlignJustify>(e); }},
    {"mmRestJustify", [](const XmlElementPtr& e, const std::shared_ptr<MeasureNumberRegion::ScorePartData>& i) { i->mmRestJustify = toEnum<MeasureNumberRegion::AlignJustify>(e); }}
});

MUSX_XML_ELEMENT_ARRAY(MeasureNumberRegion, {
    {"scoreData", [](const XmlElementPtr& e, const std::shared_ptr<MeasureNumberRegion>& i) { i->scoreData = FieldPopulator<MeasureNumberRegion::ScorePartData>::createAndPopulate(e, i->getDocument()); }},
    {"partData", [](const XmlElementPtr& e, const std::shared_ptr<MeasureNumberRegion>& i) { i->partData = FieldPopulator<MeasureNumberRegion::ScorePartData>::createAndPopulate(e, i->getDocument()); }},
    {"startMeas", [](const XmlElementPtr& e, const std::shared_ptr<MeasureNumberRegion>& i) { i->startMeas = e->getTextAs<MeasCmper>(); }},
    {"endMeas", [](const XmlElementPtr& e, const std::shared_ptr<MeasureNumberRegion>& i) { i->endMeas = e->getTextAs<MeasCmper>(); }},
    {"startChar", [](const XmlElementPtr& e, const std::shared_ptr<MeasureNumberRegion>& i) { i->startChar = e->getTextAs<char32_t>(); }},
    {"base", [](const XmlElementPtr& e, const std::shared_ptr<MeasureNumberRegion>& i) { i->base = e->getTextAs<int>(); }},
    {"offset", [](const XmlElementPtr& e, const std::shared_ptr<MeasureNumberRegion>& i) { i->numberOffset = e->getTextAs<int>(); }},
    {"prefix", [](const XmlElementPtr& e, const std::shared_ptr<MeasureNumberRegion>& i) { i->prefix = e->getTextTrimmed(); }},
    {"suffix", [](const XmlElementPtr& e, const std::shared_ptr<MeasureNumberRegion>& i) { i->suffix = e->getTextTrimmed(); }},
    {"countFromOne", [](const XmlElementPtr& e, const std::shared_ptr<MeasureNumberRegion>& i) { i->countFromOne = populateBoolean(e, i); }},
    {"noZero", [](const XmlElementPtr& e, const std::shared_ptr<MeasureNumberRegion>& i) { i->noZero = populateBoolean(e, i); }},
    {"doubleUp", [](const XmlElementPtr& e, const std::shared_ptr<MeasureNumberRegion>& i) { i->doubleUp = populateBoolean(e, i); }},
    {"time", [](const XmlElementPtr& e, const std::shared_ptr<MeasureNumberRegion>& i) { i->time = populateBoolean(e, i); }},
    {"includeHours", [](const XmlElementPtr& e, const std::shared_ptr<MeasureNumberRegion>& i) { i->includeHours = populateBoolean(e, i); }},
    {"smpteFrames", [](const XmlElementPtr& e, const std::shared_ptr<MeasureNumberRegion>& i) { i->smpteFrames = populateBoolean(e, i); }},
    {"useScoreInfoForPart", [](const XmlElementPtr& e, const std::shared_ptr<MeasureNumberRegion>& i) { i->useScoreInfoForPart = populateBoolean(e, i); }},
    {"region", [](const XmlElementPtr& e, const std::shared_ptr<MeasureNumberRegion>& i) { i->region = e->getTextAs<int>(); }},
    {"timePrecision", [](const XmlElementPtr& e, const std::shared_ptr<MeasureNumberRegion>& i) { i->timePrecision = toEnum<MeasureNumberRegion::TimePrecision>(e); }},
    {"hideScroll", [](const XmlElementPtr& e, const std::shared_ptr<MeasureNumberRegion>& i) { i->hideScroll = populateBoolean(e, i); }},
    {"hidePage", [](const XmlElementPtr& e, const std::shared_ptr<MeasureNumberRegion>& i) { i->hidePage = populateBoolean(e, i); }}
});

MUSX_XML_ELEMENT_ARRAY(MultimeasureRest, {
    {"meaSpace", [](const XmlElementPtr& e, const std::shared_ptr<MultimeasureRest>& i) { i->measWidth = e->getTextAs<Evpu>(); }},
    {"nextMeas", [](const XmlElementPtr& e, const std::shared_ptr<MultimeasureRest>& i) { i->nextMeas = e->getTextAs<MeasCmper>(); }},
    {"numdec", [](const XmlElementPtr& e, const std::shared_ptr<MultimeasureRest>& i) { i->numVertAdj = e->getTextAs<Evpu>(); }},
    {"shapeDef", [](const XmlElementPtr& e, const std::shared_ptr<MultimeasureRest>& i) { i->shapeDef = e->getTextAs<Cmper>(); }},
    {"numStart", [](const XmlElementPtr& e, const std::shared_ptr<MultimeasureRest>& i) { i->numStart = e->getTextAs<int>(); }},
    {"threshold", [](const XmlElementPtr& e, const std::shared_ptr<MultimeasureRest>& i) { i->symbolThreshold = e->getTextAs<int>(); }},
    {"spacing", [](const XmlElementPtr& e, const std::shared_ptr<MultimeasureRest>& i) { i->symbolSpacing = e->getTextAs<Evpu>(); }},
    {"numAdjX", [](const XmlElementPtr& e, const std::shared_ptr<MultimeasureRest>& i) { i->numHorzAdj = e->getTextAs<Evpu>(); }},
    {"startAdjust", [](const XmlElementPtr& e, const std::shared_ptr<MultimeasureRest>& i) { i->shapeStartAdjust = e->getTextAs<Evpu>(); }},
    {"endAdjust", [](const XmlElementPtr& e, const std::shared_ptr<MultimeasureRest>& i) { i->shapeEndAdjust = e->getTextAs<Evpu>(); }},
    {"useCharRestStyle", [](const XmlElementPtr& e, const std::shared_ptr<MultimeasureRest>& i) { i->useSymbols = populateBoolean(e, i); }},
});

MUSX_XML_ELEMENT_ARRAY(MultiStaffGroupId, {
    {"staffGroupID", [](const XmlElementPtr& e, const std::shared_ptr<MultiStaffGroupId>& i) { i->staffGroupId = e->getTextAs<Cmper>(); }},
});

// NOTE: zero values are not exported in the xml, so this mapping only pushes non-zero values to the vector of staffNums.
MUSX_XML_ELEMENT_ARRAY(MultiStaffInstrumentGroup, {
    {"staffNum1", [](const XmlElementPtr& e, const std::shared_ptr<MultiStaffInstrumentGroup>& i) { i->staffNums.push_back(e->getTextAs<InstCmper>()); }},
    {"staffNum2", [](const XmlElementPtr& e, const std::shared_ptr<MultiStaffInstrumentGroup>& i) { i->staffNums.push_back(e->getTextAs<InstCmper>()); }},
    {"staffNum3", [](const XmlElementPtr& e, const std::shared_ptr<MultiStaffInstrumentGroup>& i) { i->staffNums.push_back(e->getTextAs<InstCmper>()); }},
});

MUSX_XML_ELEMENT_ARRAY(Page, {
    {"height", [](const XmlElementPtr& e, const std::shared_ptr<Page>& i) { i->height = e->getTextAs<Evpu>(); }},
    {"width", [](const XmlElementPtr& e, const std::shared_ptr<Page>& i) { i->width = e->getTextAs<Evpu>(); }},
    {"percent", [](const XmlElementPtr& e, const std::shared_ptr<Page>& i) { i->percent = e->getTextAs<int>(); }},
    {"firstSystem", [](const XmlElementPtr& e, const std::shared_ptr<Page>& i) { i->firstSystem = e->getTextAs<SystemCmper>(); }},
    {"scaleContentOnly", [](const XmlElementPtr& e, const std::shared_ptr<Page>& i) { i->holdMargins = populateBoolean(e, i); }},
    {"margTop", [](const XmlElementPtr& e, const std::shared_ptr<Page>& i) { i->margTop = e->getTextAs<Evpu>(); }},
    {"margLeft", [](const XmlElementPtr& e, const std::shared_ptr<Page>& i) { i->margLeft = e->getTextAs<Evpu>(); }},
    {"margBottom", [](const XmlElementPtr& e, const std::shared_ptr<Page>& i) { i->margBottom = e->getTextAs<Evpu>(); }},
    {"margRight", [](const XmlElementPtr& e, const std::shared_ptr<Page>& i) { i->margRight = e->getTextAs<Evpu>(); }},
});

MUSX_XML_ELEMENT_ARRAY(PageTextAssign, {
    {"block", [](const XmlElementPtr& e, const std::shared_ptr<PageTextAssign>& i) { i->block = e->getTextAs<Cmper>(); }},
    {"xdisp", [](const XmlElementPtr& e, const std::shared_ptr<PageTextAssign>& i) { i->xDisp = e->getTextAs<Evpu>(); }},
    {"ydisp", [](const XmlElementPtr& e, const std::shared_ptr<PageTextAssign>& i) { i->yDisp = e->getTextAs<Evpu>(); }},
    {"startPage", [](const XmlElementPtr& e, const std::shared_ptr<PageTextAssign>& i) { i->startPage = e->getTextAs<Cmper>(); }},
    {"endPage", [](const XmlElementPtr& e, const std::shared_ptr<PageTextAssign>& i) { i->endPage = e->getTextAs<Cmper>(); }},
    {"hposLp", [](const XmlElementPtr& e, const std::shared_ptr<PageTextAssign>& i) { i->hPosLp = toEnum<PageTextAssign::HorizontalAlignment>(e); }},
    {"hposRp", [](const XmlElementPtr& e, const std::shared_ptr<PageTextAssign>& i) { i->hPosRp = toEnum<PageTextAssign::HorizontalAlignment>(e); }},
    {"postIt", [](const XmlElementPtr& e, const std::shared_ptr<PageTextAssign>& i) { i->hidden = populateBoolean(e, i); }},
    {"vpos", [](const XmlElementPtr& e, const std::shared_ptr<PageTextAssign>& i) { i->vPos = toEnum<PageTextAssign::VerticalAlignment>(e); }},
    {"hposPageEdge", [](const XmlElementPtr& e, const std::shared_ptr<PageTextAssign>& i) { i->hPosPageEdge = populateBoolean(e, i); }},
    {"vposPageEdge", [](const XmlElementPtr& e, const std::shared_ptr<PageTextAssign>& i) { i->vPosPageEdge = populateBoolean(e, i); }},
    {"indRpPos", [](const XmlElementPtr& e, const std::shared_ptr<PageTextAssign>& i) { i->indRpPos = populateBoolean(e, i); }},
    {"rightPgXdisp", [](const XmlElementPtr& e, const std::shared_ptr<PageTextAssign>& i) { i->rightPgXDisp = e->getTextAs<Evpu>(); }},
    {"rightPgYdisp", [](const XmlElementPtr& e, const std::shared_ptr<PageTextAssign>& i) { i->rightPgYDisp = e->getTextAs<Evpu>(); }},
});

MUSX_XML_ELEMENT_ARRAY(PartDefinition, {
    {"nameID", [](const XmlElementPtr& e, const std::shared_ptr<PartDefinition>& i) { i->nameId = e->getTextAs<Cmper>(); }},
    {"partOrder", [](const XmlElementPtr& e, const std::shared_ptr<PartDefinition>& i) { i->partOrder = e->getTextAs<int>(); }},
    {"copies", [](const XmlElementPtr& e, const std::shared_ptr<PartDefinition>& i) { i->copies = e->getTextAs<int>(); }},
    {"extractPart", [](const XmlElementPtr& e, const std::shared_ptr<PartDefinition>& i) { i->extractPart = populateBoolean(e, i); }},
    {"needsRecalc", [](const XmlElementPtr& e, const std::shared_ptr<PartDefinition>& i) { i->needsRecalc = populateBoolean(e, i); }},
    {"useAsSmpInst", [](const XmlElementPtr& e, const std::shared_ptr<PartDefinition>& i) { i->useAsSmpInst = populateBoolean(e, i); }},
    {"smartMusicInst", [](const XmlElementPtr& e, const std::shared_ptr<PartDefinition>& i) { i->smartMusicInst = e->getTextAs<int>(); }},
    {"defaultNameStaff", [](const XmlElementPtr& e, const std::shared_ptr<PartDefinition>& i) { i->defaultNameStaff = e->getTextAs<Cmper>(); }},
    {"defaultNameGroup", [](const XmlElementPtr& e, const std::shared_ptr<PartDefinition>& i) { i->defaultNameGroup = e->getTextAs<Cmper>(); }},
});

MUSX_XML_ELEMENT_ARRAY(PartGlobals, {
    {"showTransposed", [](const XmlElementPtr& e, const std::shared_ptr<PartGlobals>& i) { i->showTransposed = populateBoolean(e, i); }},
    {"scrollViewIUlist", [](const XmlElementPtr& e, const std::shared_ptr<PartGlobals>& i) { i->scrollViewIUlist = e->getTextAs<Cmper>(); }},
    {"studioViewIUlist", [](const XmlElementPtr& e, const std::shared_ptr<PartGlobals>& i) { i->studioViewIUlist = e->getTextAs<Cmper>(); }},
    {"pageViewIUlist", [](const XmlElementPtr& e, const std::shared_ptr<PartGlobals>& i) { i->specialPartExtractionIUList = e->getTextAs<Cmper>(); }},
});

MUSX_XML_ELEMENT_ARRAY(RepeatBack, {
    {"actuate", [](const XmlElementPtr& e, const std::shared_ptr<RepeatBack>& i) { i->passNumber = e->getTextAs<int>(); }},
    {"target", [](const XmlElementPtr& e, const std::shared_ptr<RepeatBack>& i) { i->targetValue = e->getTextAs<int>(); }},
    {"pos1", [](const XmlElementPtr& e, const std::shared_ptr<RepeatBack>& i) { i->leftHPos = e->getTextAs<Evpu>(); }},
    {"line1", [](const XmlElementPtr& e, const std::shared_ptr<RepeatBack>& i) { i->leftVPos = e->getTextAs<Evpu>(); }},
    {"indivPlac", [](const XmlElementPtr& e, const std::shared_ptr<RepeatBack>& i) { i->individualPlacement = populateBoolean(e, i); }},
    {"topStaffOnly", [](const XmlElementPtr& e, const std::shared_ptr<RepeatBack>& i) { i->topStaffOnly = populateBoolean(e, i); }},
    {"clrOnChange", [](const XmlElementPtr& e, const std::shared_ptr<RepeatBack>& i) { i->resetOnAction = populateBoolean(e, i); }},
    {"action", [](const XmlElementPtr& e, const std::shared_ptr<RepeatBack>& i) { i->jumpAction = toEnum<RepeatActionType>(e); }},
    {"trigger", [](const XmlElementPtr& e, const std::shared_ptr<RepeatBack>& i) { i->trigger = toEnum<RepeatTriggerType>(e); }},
    {"staffList", [](const XmlElementPtr& e, const std::shared_ptr<RepeatBack>& i) { i->staffList = e->getTextAs<Cmper>(); }},
    {"pos2", [](const XmlElementPtr& e, const std::shared_ptr<RepeatBack>& i) { i->rightHPos = e->getTextAs<Evpu>(); }},
    {"line2", [](const XmlElementPtr& e, const std::shared_ptr<RepeatBack>& i) { i->rightVPos = e->getTextAs<Evpu>(); }},
});

MUSX_XML_ELEMENT_ARRAY(RepeatEndingStart, {
    {"staffList", [](const XmlElementPtr& e, const std::shared_ptr<RepeatEndingStart>& i) { i->staffList = e->getTextAs<Cmper>(); }},
    {"nextEnd", [](const XmlElementPtr& e, const std::shared_ptr<RepeatEndingStart>& i) { i->targetValue = e->getTextAs<int>(); }},
    {"textPos", [](const XmlElementPtr& e, const std::shared_ptr<RepeatEndingStart>& i) { i->textHPos = e->getTextAs<Evpu>(); }},
    {"pos1", [](const XmlElementPtr& e, const std::shared_ptr<RepeatEndingStart>& i) { i->leftHPos = e->getTextAs<Evpu>(); }},
    {"line1", [](const XmlElementPtr& e, const std::shared_ptr<RepeatEndingStart>& i) { i->leftVPos = e->getTextAs<Evpu>(); }},
    {"indivPlac", [](const XmlElementPtr& e, const std::shared_ptr<RepeatEndingStart>& i) { i->individualPlacement = populateBoolean(e, i); }},
    {"topStaffOnly", [](const XmlElementPtr& e, const std::shared_ptr<RepeatEndingStart>& i) { i->topStaffOnly = populateBoolean(e, i); }},
    {"action", [](const XmlElementPtr& e, const std::shared_ptr<RepeatEndingStart>& i) { i->jumpAction = toEnum<RepeatActionType>(e); }},
    {"trigger", [](const XmlElementPtr& e, const std::shared_ptr<RepeatEndingStart>& i) { i->trigger = toEnum<RepeatTriggerType>(e); }},
    {"jmpIgnore", [](const XmlElementPtr& e, const std::shared_ptr<RepeatEndingStart>& i) { i->jumpIfIgnoring = populateBoolean(e, i); }},
    {"endLine", [](const XmlElementPtr& e, const std::shared_ptr<RepeatEndingStart>& i) { i->endLineVPos = e->getTextAs<Evpu>(); }},
    {"textLine", [](const XmlElementPtr& e, const std::shared_ptr<RepeatEndingStart>& i) { i->textVPos = e->getTextAs<Evpu>(); }},
    {"pos2", [](const XmlElementPtr& e, const std::shared_ptr<RepeatEndingStart>& i) { i->rightHPos = e->getTextAs<Evpu>(); }},
    {"line2", [](const XmlElementPtr& e, const std::shared_ptr<RepeatEndingStart>& i) { i->rightVPos = e->getTextAs<Evpu>(); }},
});

MUSX_XML_ELEMENT_ARRAY(RepeatEndingText, {
    {"rptText", [](const XmlElementPtr& e, const std::shared_ptr<RepeatEndingText>& i) { i->text = e->getText(); }},
});

MUSX_XML_ELEMENT_ARRAY(RepeatPassList, {
    {"act", [](const XmlElementPtr& e, const std::shared_ptr<RepeatPassList>& i) { i->values.push_back(e->getTextAs<int>()); }},
});

MUSX_XML_ELEMENT_ARRAY(ShapeData, {
    {"data", [](const XmlElementPtr& e, const std::shared_ptr<ShapeData>& i) { i->values.push_back(e->getTextAs<int>()); }},
});

MUSX_XML_ELEMENT_ARRAY(ShapeDef, {
    {"instList", [](const XmlElementPtr& e, const std::shared_ptr<ShapeDef>& i) { i->instructionList = e->getTextAs<Cmper>(); }},
    {"dataList", [](const XmlElementPtr& e, const std::shared_ptr<ShapeDef>& i) { i->dataList = e->getTextAs<Cmper>(); }},
    {"shapeType", [](const XmlElementPtr& e, const std::shared_ptr<ShapeDef>& i) { i->shapeType = toEnum<ShapeType>(e); }},
});

MUSX_XML_ELEMENT_ARRAY(ShapeExpressionDef, {
    {"shapeDef", [](const XmlElementPtr& e, const std::shared_ptr<ShapeExpressionDef>& i) { i->shapeDef = e->getTextAs<Cmper>(); }},
    {"categoryID", [](const XmlElementPtr& e, const std::shared_ptr<ShapeExpressionDef>& i) { i->categoryId = e->getTextAs<Cmper>(); }},
    {"rehearsalMarkStyle", [](const XmlElementPtr& e, const std::shared_ptr<ShapeExpressionDef>& i) { i->rehearsalMarkStyle = toEnum<RehearsalMarkStyle>(e); }},
    {"value", [](const XmlElementPtr& e, const std::shared_ptr<ShapeExpressionDef>& i) { i->value = e->getTextAs<int>(); }},
    {"auxdata1", [](const XmlElementPtr& e, const std::shared_ptr<ShapeExpressionDef>& i) { i->auxData1 = e->getTextAs<int>(); }},
    {"playPass", [](const XmlElementPtr& e, const std::shared_ptr<ShapeExpressionDef>& i) { i->playPass = e->getTextAs<int>(); }},
    {"breakMmRest", [](const XmlElementPtr& e, const std::shared_ptr<ShapeExpressionDef>& i) { i->breakMmRest = populateBoolean(e, i); }},
    {"useAuxData", [](const XmlElementPtr& e, const std::shared_ptr<ShapeExpressionDef>& i) { i->useAuxData = populateBoolean(e, i); }},
    {"masterShape", [](const XmlElementPtr& e, const std::shared_ptr<ShapeExpressionDef>& i) { i->masterShape = populateBoolean(e, i); }},
    {"noPrint", [](const XmlElementPtr& e, const std::shared_ptr<ShapeExpressionDef>& i) { i->noPrint = populateBoolean(e, i); }},
    {"noHorzStretch", [](const XmlElementPtr& e, const std::shared_ptr<ShapeExpressionDef>& i) { i->noHorzStretch = populateBoolean(e, i); }},
    {"playType", [](const XmlElementPtr& e, const std::shared_ptr<ShapeExpressionDef>& i) { i->playbackType = toEnum<PlaybackType>(e); }},
    {"horzMeasExprAlign", [](const XmlElementPtr& e, const std::shared_ptr<ShapeExpressionDef>& i) { i->horzMeasExprAlign = toEnum<HorizontalMeasExprAlign>(e); }},
    {"vertMeasExprAlign", [](const XmlElementPtr& e, const std::shared_ptr<ShapeExpressionDef>& i) { i->vertMeasExprAlign = toEnum<VerticalMeasExprAlign>(e); }},
    {"horzExprAlign", [](const XmlElementPtr& e, const std::shared_ptr<ShapeExpressionDef>& i) { i->horzExprJustification = toEnum<HorizontalTextJustification>(e); }},
    {"measXAdjust", [](const XmlElementPtr& e, const std::shared_ptr<ShapeExpressionDef>& i) { i->measXAdjust = e->getTextAs<Evpu>(); }},
    {"yAdjustEntry", [](const XmlElementPtr& e, const std::shared_ptr<ShapeExpressionDef>& i) { i->yAdjustEntry = e->getTextAs<Evpu>(); }},
    {"yAdjustBaseline", [](const XmlElementPtr& e, const std::shared_ptr<ShapeExpressionDef>& i) { i->yAdjustBaseline = e->getTextAs<Evpu>(); }},
    {"useCategoryPos", [](const XmlElementPtr& e, const std::shared_ptr<ShapeExpressionDef>& i) { i->useCategoryPos = populateBoolean(e, i); }},
    {"descStr", [](const XmlElementPtr& e, const std::shared_ptr<ShapeExpressionDef>& i) { i->description = e->getText(); }},
});

MUSX_XML_ELEMENT_ARRAY(ShapeInstructionList::Instruction, {
    {"numData", [](const XmlElementPtr& e, const std::shared_ptr<ShapeInstructionList::Instruction>& i) { i->numData = e->getTextAs<int>(); }},
    {"tag", [](const XmlElementPtr& e, const std::shared_ptr<ShapeInstructionList::Instruction>& i) { i->type = toEnum<ShapeDef::InstructionType, true>(e); }},
});

MUSX_XML_ELEMENT_ARRAY(ShapeInstructionList, {
    {"instruct", [](const XmlElementPtr& e, const std::shared_ptr<ShapeInstructionList>& i) {
        i->instructions.push_back(FieldPopulator<ShapeInstructionList::Instruction>::createAndPopulate(e));
    }},
});
    
MUSX_XML_ELEMENT_ARRAY(SmartShape::EndPoint, {
    {"inst", [](const XmlElementPtr& e, const std::shared_ptr<SmartShape::EndPoint>& i) { i->staffId = e->getTextAs<InstCmper>(); }},
    {"meas", [](const XmlElementPtr& e, const std::shared_ptr<SmartShape::EndPoint>& i) { i->measId = e->getTextAs<MeasCmper>(); }},
    {"edu", [](const XmlElementPtr& e, const std::shared_ptr<SmartShape::EndPoint>& i) { i->eduPosition = e->getTextAs<Edu>(); }},
    {"entryNum", [](const XmlElementPtr& e, const std::shared_ptr<SmartShape::EndPoint>& i) { i->entryNumber = e->getTextAs<EntryNumber>(); }},
});

MUSX_XML_ELEMENT_ARRAY(SmartShape::EndPointAdjustment, {
    {"x", [](const XmlElementPtr& e, const std::shared_ptr<SmartShape::EndPointAdjustment>& i) { i->horzOffset = e->getTextAs<Evpu>(); }},
    {"y", [](const XmlElementPtr& e, const std::shared_ptr<SmartShape::EndPointAdjustment>& i) { i->vertOffset = e->getTextAs<Evpu>(); }},
    {"on", [](const XmlElementPtr& e, const std::shared_ptr<SmartShape::EndPointAdjustment>& i) { i->active = populateBoolean(e, i); }},
});

MUSX_XML_ELEMENT_ARRAY(SmartShape::TerminationSeg, {
    {"endPt", [](const XmlElementPtr& e, const std::shared_ptr<SmartShape::TerminationSeg>& i)
        { i->endPoint = FieldPopulator<SmartShape::EndPoint>::createAndPopulate(e, i->getDocument()); }},
    {"endPtAdj", [](const XmlElementPtr& e, const std::shared_ptr<SmartShape::TerminationSeg>& i)
        { i->endPointAdj = FieldPopulator<SmartShape::EndPointAdjustment>::createAndPopulate(e, i->getDocument()); }},
    {"breakAdj", [](const XmlElementPtr& e, const std::shared_ptr<SmartShape::TerminationSeg>& i)
        { i->breakAdj = FieldPopulator<SmartShape::EndPointAdjustment>::createAndPopulate(e, i->getDocument()); }},
});

MUSX_XML_ELEMENT_ARRAY(SmartShape, {
    {"shapeType", [](const XmlElementPtr& e, const std::shared_ptr<SmartShape>& i) { i->shapeType = toEnum<SmartShape::ShapeType>(e); }},
    {"entryBased", [](const XmlElementPtr& e, const std::shared_ptr<SmartShape>& i) { i->entryBased = populateBoolean(e, i); }},
    {"startTermSeg", [](const XmlElementPtr& e, const std::shared_ptr<SmartShape>& i)
        { i->startTermSeg = FieldPopulator<SmartShape::TerminationSeg>::createAndPopulate(e, i->getDocument()); }},
    {"endTermSeg", [](const XmlElementPtr& e, const std::shared_ptr<SmartShape>& i)
        { i->endTermSeg = FieldPopulator<SmartShape::TerminationSeg>::createAndPopulate(e, i->getDocument()); }},
    {"hidden", [](const XmlElementPtr& e, const std::shared_ptr<SmartShape>& i) { i->hidden = populateBoolean(e, i); }},
    {"startNoteID", [](const XmlElementPtr& e, const std::shared_ptr<SmartShape>& i) { i->startNoteId= e->getTextAs<NoteNumber>(); }},
    {"endNoteID", [](const XmlElementPtr& e, const std::shared_ptr<SmartShape>& i) { i->endNoteId = e->getTextAs<NoteNumber>(); }},
    {"lineStyleID", [](const XmlElementPtr& e, const std::shared_ptr<SmartShape>& i) { i->lineStyleId = e->getTextAs<Cmper>(); }},
});

MUSX_XML_ELEMENT_ARRAY(SmartShapeMeasureAssign, {
    {"shapeNum", [](const XmlElementPtr& e, const std::shared_ptr<SmartShapeMeasureAssign>& i) { i->shapeNum = e->getTextAs<Cmper>(); }},
    {"centerShapeNum", [](const XmlElementPtr& e, const std::shared_ptr<SmartShapeMeasureAssign>& i) { i->centerShapeNum = e->getTextAs<Cmper>(); }},
});

MUSX_XML_ELEMENT_ARRAY(Staff::KeySigTransposition, {
    {"interval", [](const XmlElementPtr& e, const std::shared_ptr<Staff::KeySigTransposition>& i) { i->interval = e->getTextAs<int>(); }},
    {"adjust", [](const XmlElementPtr& e, const std::shared_ptr<Staff::KeySigTransposition>& i) { i->adjust = e->getTextAs<int>(); }},
});

MUSX_XML_ELEMENT_ARRAY(Staff::ChromaticTransposition, {
    {"alteration", [](const XmlElementPtr& e, const std::shared_ptr<Staff::ChromaticTransposition>& i) { i->alteration = e->getTextAs<int>(); }},
    {"diatonic", [](const XmlElementPtr& e, const std::shared_ptr<Staff::ChromaticTransposition>& i) { i->diatonic = e->getTextAs<int>(); }},
});

MUSX_XML_ELEMENT_ARRAY(Staff::Transposition, {
    {"setToClef", [](const XmlElementPtr& e, const std::shared_ptr<Staff::Transposition>& i) { i->setToClef = populateBoolean(e, i); }},
    {"noKeyOpt", [](const XmlElementPtr& e, const std::shared_ptr<Staff::Transposition>& i) { i->noSimplifyKey = populateBoolean(e, i); }},
    {"keysig", [](const XmlElementPtr& e, const std::shared_ptr<Staff::Transposition>& i)
        { i->keysig = FieldPopulator<Staff::KeySigTransposition>::createAndPopulate(e); }},
    {"chromatic", [](const XmlElementPtr& e, const std::shared_ptr<Staff::Transposition>& i)
        { i->chromatic = FieldPopulator<Staff::ChromaticTransposition>::createAndPopulate(e); }},
});

MUSX_XML_ELEMENT_ARRAY(Staff, {
    {"defaultClef", [](const XmlElementPtr& e, const std::shared_ptr<Staff>& i) { i->defaultClef = e->getTextAs<ClefIndex>(); }},
    {"transposedClef", [](const XmlElementPtr& e, const std::shared_ptr<Staff>& i) { i->transposedClef = e->getTextAs<ClefIndex>(); }},
    {"transposition", [](const XmlElementPtr& e, const std::shared_ptr<Staff>& i)
        { i->transposition = FieldPopulator<Staff::Transposition>::createAndPopulate(e); }},
    {"staffLines", [](const XmlElementPtr& e, const std::shared_ptr<Staff>& i) { i->staffLines = e->getTextAs<int>(); }},
    {"customStaff", [](const XmlElementPtr& e, const std::shared_ptr<Staff>& i) { i->customStaff = populateEmbeddedArray<int>(e, "staffLine"); }},
    {"lineSpace", [](const XmlElementPtr& e, const std::shared_ptr<Staff>& i) { i->lineSpace = e->getTextAs<Evpu>(); }},
    {"instUuid", [](const XmlElementPtr& e, const std::shared_ptr<Staff>& i) {
        auto s = e->getTextTrimmed();
        std::transform(s.begin(), s.end(), s.begin(), [](unsigned char c) { return std::tolower(c); });
        i->instUuid = std::move(s);
    }},
    {"floatKeys", [](const XmlElementPtr& e, const std::shared_ptr<Staff>& i) { i->floatKeys = populateBoolean(e, i); }},
    {"floatTime", [](const XmlElementPtr& e, const std::shared_ptr<Staff>& i) { i->floatTime = populateBoolean(e, i); }},
    {"hasStyles", [](const XmlElementPtr& e, const std::shared_ptr<Staff>& i) { i->hasStyles = populateBoolean(e, i); }},
    {"showNameParts", [](const XmlElementPtr& e, const std::shared_ptr<Staff>& i) { i->showNameInParts = populateBoolean(e, i); }},
    {"hideStfNameInScore", [](const XmlElementPtr& e, const std::shared_ptr<Staff>& i) { i->hideNameInScore = populateBoolean(e, i); }},
    {"topBarlineOffset", [](const XmlElementPtr& e, const std::shared_ptr<Staff>& i) { i->topBarlineOffset = e->getTextAs<Evpu>(); }},
    {"botBarlineOffset", [](const XmlElementPtr& e, const std::shared_ptr<Staff>& i) { i->botBarlineOffset = e->getTextAs<Evpu>(); }},
    {"dwRestOffset", [](const XmlElementPtr& e, const std::shared_ptr<Staff>& i) { i->dwRestOffset = e->getTextAs<Evpu>(); }},
    {"wRestOffset", [](const XmlElementPtr& e, const std::shared_ptr<Staff>& i) { i->wRestOffset = e->getTextAs<Evpu>(); }},
    {"hRestOffset", [](const XmlElementPtr& e, const std::shared_ptr<Staff>& i) { i->hRestOffset = e->getTextAs<Evpu>(); }},
    {"otherRestOffset", [](const XmlElementPtr& e, const std::shared_ptr<Staff>& i) { i->otherRestOffset = e->getTextAs<Evpu>(); }},
    {"stemReversal", [](const XmlElementPtr& e, const std::shared_ptr<Staff>& i) { i->stemReversal = e->getTextAs<int>(); }},
    {"fullName", [](const XmlElementPtr& e, const std::shared_ptr<Staff>& i) { i->fullNameTextId = e->getTextAs<Cmper>(); }},
    {"abbrvName", [](const XmlElementPtr& e, const std::shared_ptr<Staff>& i) { i->abbrvNameTextId = e->getTextAs<Cmper>(); }},
    {"staffLines", [](const XmlElementPtr& e, const std::shared_ptr<Staff>& i) { i->staffLines = e->getTextAs<int>(); }},
    {"botRepeatDotOff", [](const XmlElementPtr& e, const std::shared_ptr<Staff>& i) { i->botRepeatDotOff = e->getTextAs<Evpu>(); }},
    {"topRepeatDotOff", [](const XmlElementPtr& e, const std::shared_ptr<Staff>& i) { i->topRepeatDotOff = e->getTextAs<Evpu>(); }},
    {"vertTabNumOff", [](const XmlElementPtr& e, const std::shared_ptr<Staff>& i) { i->vertTabNumOff = e->getTextAs<Evpu>(); }},
    {"hideStems", [](const XmlElementPtr& e, const std::shared_ptr<Staff>& i) { i->hideStems = populateBoolean(e, i); }},
    {"hideBeams", [](const XmlElementPtr& e, const std::shared_ptr<Staff>& i) { i->hideBeams = populateBoolean(e, i); }},
    {"stemDir", [](const XmlElementPtr& e, const std::shared_ptr<Staff>& i) { i->stemDirection= toEnum<Staff::StemDirection>(e); }},
    {"autoNum", [](const XmlElementPtr& e, const std::shared_ptr<Staff>& i) { i->autoNumbering = toEnum<Staff::AutoNumberingStyle>(e); }},
    {"useAutoNum", [](const XmlElementPtr& e, const std::shared_ptr<Staff>& i) { i->useAutoNumbering = populateBoolean(e, i); }},
    {"hideKeySigsShowAccis", [](const XmlElementPtr& e, const std::shared_ptr<Staff>& i) { i->hideKeySigsShowAccis = populateBoolean(e, i); }},
});

MUSX_XML_ELEMENT_ARRAY(StaffStyle::Masks, {
    {"defaultClef", [](const XmlElementPtr& e, const std::shared_ptr<StaffStyle::Masks>& i) { i->defaultClef = populateBoolean(e, i); }},
    {"floatKeys", [](const XmlElementPtr& e, const std::shared_ptr<StaffStyle::Masks>& i) { i->floatKeys = populateBoolean(e, i); }},
    {"floatTime", [](const XmlElementPtr& e, const std::shared_ptr<StaffStyle::Masks>& i) { i->floatTime = populateBoolean(e, i); }},
    {"staffType", [](const XmlElementPtr& e, const std::shared_ptr<StaffStyle::Masks>& i) { i->staffType = populateBoolean(e, i); }},
    {"transposition", [](const XmlElementPtr& e, const std::shared_ptr<StaffStyle::Masks>& i) { i->transposition = populateBoolean(e, i); }},
    {"hideKeySigsShowAccis", [](const XmlElementPtr& e, const std::shared_ptr<StaffStyle::Masks>& i) { i->hideKeySigsShowAccis = populateBoolean(e, i); }},
    {"negNameScore", [](const XmlElementPtr& e, const std::shared_ptr<StaffStyle::Masks>& i) { i->negNameScore = populateBoolean(e, i); }},
    {"fullName", [](const XmlElementPtr& e, const std::shared_ptr<StaffStyle::Masks>& i) { i->fullName = populateBoolean(e, i); }},
    {"abrvName", [](const XmlElementPtr& e, const std::shared_ptr<StaffStyle::Masks>& i) { i->abrvName = populateBoolean(e, i); }},
    {"showStems", [](const XmlElementPtr& e, const std::shared_ptr<StaffStyle::Masks>& i) { i->showStems = populateBoolean(e, i); }},
    {"showNameParts", [](const XmlElementPtr& e, const std::shared_ptr<StaffStyle::Masks>& i) { i->showNameParts = populateBoolean(e, i); }},
});

MUSX_XML_ELEMENT_ARRAY(StaffStyle, []() {
    xml::XmlElementArray<StaffStyle> additionalFields = {
        {"styleName", [](const XmlElementPtr& e, const std::shared_ptr<StaffStyle>& i) { i->styleName = e->getText(); }},
        {"addToMenu", [](const XmlElementPtr& e, const std::shared_ptr<StaffStyle>& i) { i->addToMenu = populateBoolean(e, i); }},
        {"mask", [](const XmlElementPtr& e, const std::shared_ptr<StaffStyle>& i) {
            i->masks = FieldPopulator<StaffStyle::Masks>::createAndPopulate(e, i->getDocument()); }},
    };
    xml::XmlElementArray<StaffStyle> retval;
    retval.reserve(Staff::xmlMappingArray().size() + additionalFields.size());
    // add to retval in order that it has been observed to appear in xml
    // copy: DO NOT move, because Staff::XmlElementArray is used by Staff as well.
    std::copy(Staff::xmlMappingArray().begin(), Staff::xmlMappingArray().end(), std::back_inserter(retval));
    // move is okay because additionalFields is a local scratch variable.
    std::move(std::make_move_iterator(additionalFields.begin()), std::make_move_iterator(additionalFields.end()), std::back_inserter(retval));
    return retval;
}());

MUSX_XML_ELEMENT_ARRAY(StaffStyleAssign, []() {
    xml::XmlElementArray<StaffStyleAssign> additionalFields = {
        {"style", [](const XmlElementPtr& e, const std::shared_ptr<StaffStyleAssign>& i) { i->styleId = e->getTextAs<Cmper>(); }},
    };
    xml::XmlElementArray<StaffStyleAssign> retval;
    retval.reserve(MusicRange::xmlMappingArray().size() + additionalFields.size());
    // add to retval in order that it has been observed to appear in xml
    // move is okay because additionalFields is a local scratch variable.
    std::move(std::make_move_iterator(additionalFields.begin()), std::make_move_iterator(additionalFields.end()), std::back_inserter(retval));
    // copy: DO NOT move, because Staff::XmlElementArray is used by Staff as well.
    std::copy(MusicRange::xmlMappingArray().begin(), MusicRange::xmlMappingArray().end(), std::back_inserter(retval));
    return retval;
}());

MUSX_XML_ELEMENT_ARRAY(StaffSystem, {
    {"startMeas", [](const XmlElementPtr& e, const std::shared_ptr<StaffSystem>& i) { i->startMeas = e->getTextAs<MeasCmper>(); }},
    {"endMeas", [](const XmlElementPtr& e, const std::shared_ptr<StaffSystem>& i) { i->endMeas = e->getTextAs<MeasCmper>(); }},
    {"horzPercent", [](const XmlElementPtr& e, const std::shared_ptr<StaffSystem>& i) { i->horzPercent = e->getTextAs<double>() / 100.0; }},
    {"ssysPercent", [](const XmlElementPtr& e, const std::shared_ptr<StaffSystem>& i) { i->ssysPercent = e->getTextAs<int>(); }},
    {"staffHeight", [](const XmlElementPtr& e, const std::shared_ptr<StaffSystem>& i) { i->staffHeight = e->getTextAs<Efix>(); }},
    {"top", [](const XmlElementPtr& e, const std::shared_ptr<StaffSystem>& i) { i->top = e->getTextAs<Evpu>(); }},
    {"left", [](const XmlElementPtr& e, const std::shared_ptr<StaffSystem>& i) { i->left = e->getTextAs<Evpu>(); }},
    {"right", [](const XmlElementPtr& e, const std::shared_ptr<StaffSystem>& i) { i->right = e->getTextAs<Evpu>(); }},
    {"bottom", [](const XmlElementPtr& e, const std::shared_ptr<StaffSystem>& i) { i->bottom = e->getTextAs<Evpu>(); }},
    {"noNames", [](const XmlElementPtr& e, const std::shared_ptr<StaffSystem>& i) { i->noNames = populateBoolean(e, i); }},
    {"hasStaffScaling", [](const XmlElementPtr& e, const std::shared_ptr<StaffSystem>& i) { i->hasStaffScaling = populateBoolean(e, i); }},
    {"placeEndSpaceBeforeBarline", [](const XmlElementPtr& e, const std::shared_ptr<StaffSystem>& i) { i->placeEndSpaceBeforeBarline = populateBoolean(e, i); }},
    {"scaleVert", [](const XmlElementPtr& e, const std::shared_ptr<StaffSystem>& i) { i->scaleVert = populateBoolean(e, i); }},
    {"scaleContentOnly", [](const XmlElementPtr& e, const std::shared_ptr<StaffSystem>& i) { i->holdMargins = populateBoolean(e, i); }},
    {"distanceToPrev", [](const XmlElementPtr& e, const std::shared_ptr<StaffSystem>& i) { i->distanceToPrev = e->getTextAs<Evpu>(); }},
    {"extraStartSystemSpace", [](const XmlElementPtr& e, const std::shared_ptr<StaffSystem>& i) { i->extraStartSystemSpace = e->getTextAs<Evpu>(); }},
    {"extraEndSystemSpace", [](const XmlElementPtr& e, const std::shared_ptr<StaffSystem>& i) { i->extraEndSystemSpace = e->getTextAs<Evpu>(); }},
});

MUSX_XML_ELEMENT_ARRAY(TempoChange, {
    {"relativeRatio", [](const XmlElementPtr& e, const std::shared_ptr<TempoChange>& i)
        { i->ratio = e->getTextAs<int>(); i->isRelative = true; }},
    {"absoluteRatio", [](const XmlElementPtr& e, const std::shared_ptr<TempoChange>& i)
        { i->ratio = e->getTextAs<int>(); i->isRelative = false; }},
    {"eldur", [](const XmlElementPtr& e, const std::shared_ptr<TempoChange>& i) { i->eduPosition = e->getTextAs<Edu>(); }},
    {"unit", [](const XmlElementPtr& e, const std::shared_ptr<TempoChange>& i) { i->unit = e->getTextAs<int>(); }},
});

MUSX_XML_ELEMENT_ARRAY(TextBlock, {
    {"textID", [](const XmlElementPtr& e, const std::shared_ptr<TextBlock>& i) { i->textId = e->getTextAs<Cmper>(); }},
    {"lineSpacingPercent", [](const XmlElementPtr& e, const std::shared_ptr<TextBlock>& i) { i->lineSpacingPercentage = e->getTextAs<int>(); }},
    {"newPos36", [](const XmlElementPtr& e, const std::shared_ptr<TextBlock>& i) { i->newPos36 = populateBoolean(e, i); }},
    {"showShape", [](const XmlElementPtr& e, const std::shared_ptr<TextBlock>& i) { i->showShape = populateBoolean(e, i); }},
    {"noExpandSingleWord", [](const XmlElementPtr& e, const std::shared_ptr<TextBlock>& i) { i->noExpandSingleWord = populateBoolean(e, i); }},
    {"wordWrap", [](const XmlElementPtr& e, const std::shared_ptr<TextBlock>& i) { i->wordWrap = populateBoolean(e, i); }},
    {"width", [](const XmlElementPtr& e, const std::shared_ptr<TextBlock>& i) { i->width = e->getTextAs<Evpu>(); }},
    {"height", [](const XmlElementPtr& e, const std::shared_ptr<TextBlock>& i) { i->height = e->getTextAs<Evpu>(); }},
    {"roundCorners", [](const XmlElementPtr& e, const std::shared_ptr<TextBlock>& i) { i->roundCorners = populateBoolean(e, i); }},
    {"cornerRadius", [](const XmlElementPtr& e, const std::shared_ptr<TextBlock>& i) { i->cornerRadius = e->getTextAs<Efix>(); }},
    {"textTag", [](const XmlElementPtr& e, const std::shared_ptr<TextBlock>& i) { i->textType = toEnum<TextBlock::TextType>(e); }}
});

MUSX_XML_ELEMENT_ARRAY(TextExpressionDef, {
    {"textIDKey", [](const XmlElementPtr& e, const std::shared_ptr<TextExpressionDef>& i) { i->textIdKey = e->getTextAs<Cmper>(); }},
    {"categoryID", [](const XmlElementPtr& e, const std::shared_ptr<TextExpressionDef>& i) { i->categoryId = e->getTextAs<Cmper>(); }},
    {"rehearsalMarkStyle", [](const XmlElementPtr& e, const std::shared_ptr<TextExpressionDef>& i) { i->rehearsalMarkStyle = toEnum<RehearsalMarkStyle>(e); }},
    {"value", [](const XmlElementPtr& e, const std::shared_ptr<TextExpressionDef>& i) { i->value = e->getTextAs<int>(); }},
    {"auxdata1", [](const XmlElementPtr& e, const std::shared_ptr<TextExpressionDef>& i) { i->auxData1 = e->getTextAs<int>(); }},
    {"playPass", [](const XmlElementPtr& e, const std::shared_ptr<TextExpressionDef>& i) { i->playPass = e->getTextAs<int>(); }},
    {"hideMeasureNum", [](const XmlElementPtr& e, const std::shared_ptr<TextExpressionDef>& i) { i->hideMeasureNum = populateBoolean(e, i); }},
    {"matchPlayback", [](const XmlElementPtr& e, const std::shared_ptr<TextExpressionDef>& i) { i->matchPlayback = populateBoolean(e, i); }},
    {"useAuxData", [](const XmlElementPtr& e, const std::shared_ptr<TextExpressionDef>& i) { i->useAuxData = populateBoolean(e, i); }},
    {"newEnclosure", [](const XmlElementPtr& e, const std::shared_ptr<TextExpressionDef>& i) { i->hasEnclosure = populateBoolean(e, i); }},
    {"breakMmRest", [](const XmlElementPtr& e, const std::shared_ptr<TextExpressionDef>& i) { i->breakMmRest = populateBoolean(e, i); }},
    {"createdByHp", [](const XmlElementPtr& e, const std::shared_ptr<TextExpressionDef>& i) { i->createdByHp = populateBoolean(e, i); }},
    {"playType", [](const XmlElementPtr& e, const std::shared_ptr<TextExpressionDef>& i) { i->playbackType = toEnum<PlaybackType>(e); }},
    {"horzMeasExprAlign", [](const XmlElementPtr& e, const std::shared_ptr<TextExpressionDef>& i) { i->horzMeasExprAlign = toEnum<HorizontalMeasExprAlign>(e); }},
    {"horzExprAlign", [](const XmlElementPtr& e, const std::shared_ptr<TextExpressionDef>& i) { i->horzExprJustification = toEnum<HorizontalTextJustification>(e); }},
    {"vertMeasExprAlign", [](const XmlElementPtr& e, const std::shared_ptr<TextExpressionDef>& i) { i->vertMeasExprAlign = toEnum<VerticalMeasExprAlign>(e); }},
    {"measXAdjust", [](const XmlElementPtr& e, const std::shared_ptr<TextExpressionDef>& i) { i->measXAdjust = e->getTextAs<Evpu>(); }},
    {"yAdjustEntry", [](const XmlElementPtr& e, const std::shared_ptr<TextExpressionDef>& i) { i->yAdjustEntry = e->getTextAs<Evpu>(); }},
    {"yAdjustBaseline", [](const XmlElementPtr& e, const std::shared_ptr<TextExpressionDef>& i) { i->yAdjustBaseline = e->getTextAs<Evpu>(); }},
    {"useCategoryFonts", [](const XmlElementPtr& e, const std::shared_ptr<TextExpressionDef>& i) { i->useCategoryFonts = populateBoolean(e, i); }},
    {"useCategoryPos", [](const XmlElementPtr& e, const std::shared_ptr<TextExpressionDef>& i) { i->useCategoryPos = populateBoolean(e, i); }},
    {"descStr", [](const XmlElementPtr& e, const std::shared_ptr<TextExpressionDef>& i) { i->description = e->getText(); }},
});

MUSX_XML_ELEMENT_ARRAY(TextRepeatAssign, {
    {"horzPos", [](const XmlElementPtr& e, const std::shared_ptr<TextRepeatAssign>& i) { i->horzPos = e->getTextAs<Evpu>(); }},
    {"actuate", [](const XmlElementPtr& e, const std::shared_ptr<TextRepeatAssign>& i) { i->passNumber = e->getTextAs<int>(); }},
    {"target", [](const XmlElementPtr& e, const std::shared_ptr<TextRepeatAssign>& i) { i->targetValue = e->getTextAs<int>(); }},
    {"repnum", [](const XmlElementPtr& e, const std::shared_ptr<TextRepeatAssign>& i) { i->textRepeatId = e->getTextAs<Cmper>(); }},
    {"vertPos", [](const XmlElementPtr& e, const std::shared_ptr<TextRepeatAssign>& i) { i->vertPos = e->getTextAs<Evpu>(); }},
    {"indivPlac", [](const XmlElementPtr& e, const std::shared_ptr<TextRepeatAssign>& i) { i->individualPlacement = populateBoolean(e, i); }},
    {"topStaffOnly", [](const XmlElementPtr& e, const std::shared_ptr<TextRepeatAssign>& i) { i->topStaffOnly = populateBoolean(e, i); }},
    {"clrOnChange", [](const XmlElementPtr& e, const std::shared_ptr<TextRepeatAssign>& i) { i->resetOnAction = populateBoolean(e, i); }},
    {"multiActuate", [](const XmlElementPtr& e, const std::shared_ptr<TextRepeatAssign>& i) { i->jumpOnMultiplePasses = populateBoolean(e, i); }},
    {"action", [](const XmlElementPtr& e, const std::shared_ptr<TextRepeatAssign>& i) { i->jumpAction = toEnum<RepeatActionType>(e); }},
    {"autoUpdate", [](const XmlElementPtr& e, const std::shared_ptr<TextRepeatAssign>& i) { i->autoUpdate = populateBoolean(e, i); }},
    {"trigger", [](const XmlElementPtr& e, const std::shared_ptr<TextRepeatAssign>& i) { i->trigger = toEnum<RepeatTriggerType>(e); }},
    {"jmpIgnore", [](const XmlElementPtr& e, const std::shared_ptr<TextRepeatAssign>& i) { i->jumpIfIgnoring = populateBoolean(e, i); }},
    {"staffList", [](const XmlElementPtr& e, const std::shared_ptr<TextRepeatAssign>& i) { i->staffList = e->getTextAs<Cmper>(); }},
});

MUSX_XML_ELEMENT_ARRAY(TextRepeatDef, {
    {"fontID", [](const XmlElementPtr& e, const std::shared_ptr<TextRepeatDef>& i) { FieldPopulator<FontInfo>::populateField(i->font, e); }},
    {"fontSize", [](const XmlElementPtr& e, const std::shared_ptr<TextRepeatDef>& i) { FieldPopulator<FontInfo>::populateField(i->font, e); }},
    {"efx", [](const XmlElementPtr& e, const std::shared_ptr<TextRepeatDef>& i) { FieldPopulator<FontInfo>::populateField(i->font, e); }},
<<<<<<< HEAD
    {"newEnclosure", [](const XmlElementPtr&, const std::shared_ptr<TextRepeatDef>& i) { i->hasEnclosure = true; }},
    {"useThisFont", [](const XmlElementPtr&, const std::shared_ptr<TextRepeatDef>& i) { i->useThisFont = true; }},
=======
    {"newEnclosure", [](const XmlElementPtr& e, const std::shared_ptr<TextRepeatDef>& i) { i->hasEnclosure = populateBoolean(e, i); }},
    {"useThisFont", [](const XmlElementPtr& e, const std::shared_ptr<TextRepeatDef>& i) { i->useThisFont = populateBoolean(e, i); }},
>>>>>>> 2f977f1f
    {"poundReplace", [](const XmlElementPtr& e, const std::shared_ptr<TextRepeatDef>& i) { i->poundReplace = toEnum<TextRepeatDef::PoundReplaceOption>(e); }},
    {"justify", [](const XmlElementPtr& e, const std::shared_ptr<TextRepeatDef>& i) { i->justification = toEnum<HorizontalTextJustification>(e); }},
    {"act", [](const XmlElementPtr& e, const std::shared_ptr<TextRepeatDef>& i) { i->passList.push_back(e->getTextAs<int>()); }},
});

MUSX_XML_ELEMENT_ARRAY(TextRepeatText, {
    {"rptText", [](const XmlElementPtr& e, const std::shared_ptr<TextRepeatText>& i) { i->text = e->getText(); }},
});

MUSX_XML_ELEMENT_ARRAY(TimeCompositeLower::CompositeItem, {
    {"integer", [](const XmlElementPtr& e, const std::shared_ptr<TimeCompositeLower::CompositeItem>& i) { i->unit = e->getTextAs<Edu>(); }},
    {"startGroup", [](const XmlElementPtr& e, const std::shared_ptr<TimeCompositeLower::CompositeItem>& i) { i->startGroup = populateBoolean(e, i); }},
});

MUSX_XML_ELEMENT_ARRAY(TimeCompositeLower, {
    {"tldata", [](const XmlElementPtr& e, const std::shared_ptr<TimeCompositeLower>& i) {
        i->items.push_back(FieldPopulator<TimeCompositeLower::CompositeItem>::createAndPopulate(e));
    }},
});

MUSX_XML_ELEMENT_ARRAY(TimeCompositeUpper::CompositeItem, {
    {"integer", [](const XmlElementPtr& e, const std::shared_ptr<TimeCompositeUpper::CompositeItem>& i) { i->beats = e->getTextAs<Edu>(); }},
    {"frac", [](const XmlElementPtr& e, const std::shared_ptr<TimeCompositeUpper::CompositeItem>& i) {
        auto frac = e->getTextAs<uint16_t>();
        i->fraction = util::Fraction(frac >> 8, frac & 0xff);
    }},
    {"startGroup", [](const XmlElementPtr& e, const std::shared_ptr<TimeCompositeUpper::CompositeItem>& i) { i->startGroup = populateBoolean(e, i); }},
});

MUSX_XML_ELEMENT_ARRAY(TimeCompositeUpper, {
    {"tudata", [](const XmlElementPtr& e, const std::shared_ptr<TimeCompositeUpper>& i) {
        i->items.push_back(FieldPopulator<TimeCompositeUpper::CompositeItem>::createAndPopulate(e));
    }},
});

MUSX_XML_ELEMENT_ARRAY(TonalCenterFlats, {
    {"tcent", [](const XmlElementPtr& e, const std::shared_ptr<TonalCenterFlats>& i) { i->values.push_back(e->getTextAs<unsigned>()); }},
});

MUSX_XML_ELEMENT_ARRAY(TonalCenterSharps, {
    {"tcent", [](const XmlElementPtr& e, const std::shared_ptr<TonalCenterSharps>& i) { i->values.push_back(e->getTextAs<unsigned>()); }},
});

} // namespace others
} // namespace dom
} // namespace musx


#endif // DOXYGEN_SHOULD_IGNORE_THIS<|MERGE_RESOLUTION|>--- conflicted
+++ resolved
@@ -420,11 +420,7 @@
     { "suffix", [](const XmlElementPtr& e, const std::shared_ptr<ChordSuffixElement>& i) { i->symbol = e->getTextAs<char32_t>(); }},
     { "xdisp", [](const XmlElementPtr& e, const std::shared_ptr<ChordSuffixElement>& i) { i->xdisp = e->getTextAs<Evpu>(); }},
     { "ydisp", [](const XmlElementPtr& e, const std::shared_ptr<ChordSuffixElement>& i) { i->ydisp = e->getTextAs<Evpu>(); }},
-<<<<<<< HEAD
-    { "isNumber", [](const XmlElementPtr&, const std::shared_ptr<ChordSuffixElement>& i) { i->isNumber = true; }},
-=======
     { "isNumber", [](const XmlElementPtr& e, const std::shared_ptr<ChordSuffixElement>& i) { i->isNumber = populateBoolean(e, i); }},
->>>>>>> 2f977f1f
     { "prefix", [](const XmlElementPtr& e, const std::shared_ptr<ChordSuffixElement>& i) { i->prefix = toEnum<ChordSuffixElement::Prefix>(e); }},
 });
 
@@ -439,13 +435,8 @@
     {"percent", [](const XmlElementPtr& e, const std::shared_ptr<ClefList>& i) { i->percent = e->getTextAs<int>(); }},
     {"xEvpuOffset", [](const XmlElementPtr& e, const std::shared_ptr<ClefList>& i) { i->xEvpuOffset = e->getTextAs<int>(); }},
     {"clefMode", [](const XmlElementPtr& e, const std::shared_ptr<ClefList>& i) { i->clefMode = toEnum<ShowClefMode>(e); }},
-<<<<<<< HEAD
-    {"unlockVert", [](const XmlElementPtr&, const std::shared_ptr<ClefList>& i) { i->unlockVert = true; }},
-    {"afterBarline", [](const XmlElementPtr&, const std::shared_ptr<ClefList>& i) { i->afterBarline = true; }},
-=======
     {"unlockVert", [](const XmlElementPtr& e, const std::shared_ptr<ClefList>& i) { i->unlockVert = populateBoolean(e, i); }},
     {"afterBarline", [](const XmlElementPtr& e, const std::shared_ptr<ClefList>& i) { i->afterBarline = populateBoolean(e, i); }},
->>>>>>> 2f977f1f
 });
 
 MUSX_XML_ELEMENT_ARRAY(FontDefinition, {
@@ -1030,13 +1021,8 @@
     {"fontID", [](const XmlElementPtr& e, const std::shared_ptr<TextRepeatDef>& i) { FieldPopulator<FontInfo>::populateField(i->font, e); }},
     {"fontSize", [](const XmlElementPtr& e, const std::shared_ptr<TextRepeatDef>& i) { FieldPopulator<FontInfo>::populateField(i->font, e); }},
     {"efx", [](const XmlElementPtr& e, const std::shared_ptr<TextRepeatDef>& i) { FieldPopulator<FontInfo>::populateField(i->font, e); }},
-<<<<<<< HEAD
-    {"newEnclosure", [](const XmlElementPtr&, const std::shared_ptr<TextRepeatDef>& i) { i->hasEnclosure = true; }},
-    {"useThisFont", [](const XmlElementPtr&, const std::shared_ptr<TextRepeatDef>& i) { i->useThisFont = true; }},
-=======
     {"newEnclosure", [](const XmlElementPtr& e, const std::shared_ptr<TextRepeatDef>& i) { i->hasEnclosure = populateBoolean(e, i); }},
     {"useThisFont", [](const XmlElementPtr& e, const std::shared_ptr<TextRepeatDef>& i) { i->useThisFont = populateBoolean(e, i); }},
->>>>>>> 2f977f1f
     {"poundReplace", [](const XmlElementPtr& e, const std::shared_ptr<TextRepeatDef>& i) { i->poundReplace = toEnum<TextRepeatDef::PoundReplaceOption>(e); }},
     {"justify", [](const XmlElementPtr& e, const std::shared_ptr<TextRepeatDef>& i) { i->justification = toEnum<HorizontalTextJustification>(e); }},
     {"act", [](const XmlElementPtr& e, const std::shared_ptr<TextRepeatDef>& i) { i->passList.push_back(e->getTextAs<int>()); }},
